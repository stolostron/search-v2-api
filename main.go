--- conflicted
+++ resolved
@@ -27,13 +27,6 @@
 
 	//Get database connection
 	database.GetConnection()
-<<<<<<< HEAD
-	if len(os.Args) > 1 && os.Args[len(os.Args)-1] == "playground" {
-		server.StartAndListen(true)
-	}
-	server.StartAndListen(false)
-=======
 
 	server.StartAndListen()
->>>>>>> 7253123f
 }