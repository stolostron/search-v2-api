--- conflicted
+++ resolved
@@ -340,84 +340,6 @@
 		}
 	}
 }
-<<<<<<< HEAD
-=======
-func Test_SearchResolver_Relationships(t *testing.T) {
-
-	var resultList []*string
-
-	uid1 := "local-cluster/e12c2ddd-4ac5-499d-b0e0-20242f508afd"
-	uid2 := "local-cluster/13250bc4-865c-41db-a8f2-05bec0bd042b"
-
-	resultList = append(resultList, &uid1, &uid2)
-
-	// //take the uids from above as input
-	searchInput := &model.SearchInput{Filters: []*model.SearchFilter{{Property: "uid", Values: resultList}}}
-	resolver, mockPool2 := newMockSearchResolver(t, searchInput, resultList)
-
-	relQuery := strings.TrimSpace(`WITH RECURSIVE search_graph(uid, data, destkind, sourceid, destid, path, level) AS (SELECT "r"."uid", "r"."data", "e"."destkind", "e"."sourceid", "e"."destid", ARRAY[r.uid] AS "path", 1 AS "level" FROM "search"."resources" AS "r" INNER JOIN "search"."edges" AS "e" ON ("r"."uid" IN ("e"."sourceid", "e"."destid")) WHERE ("r"."uid" IN ('local-cluster/e12c2ddd-4ac5-499d-b0e0-20242f508afd', 'local-cluster/13250bc4-865c-41db-a8f2-05bec0bd042b')) UNION (SELECT "r"."uid", "r"."data", "e"."destkind", "e"."sourceid", "e"."destid", sg.path||r.uid AS "path", level+1 AS "level" FROM "search"."resources" AS "r" INNER JOIN "search"."edges" AS "e" ON ("r"."uid" = "e"."sourceid") INNER JOIN "search_graph" AS "sg" ON (("sg"."destid" = "e"."sourceid") OR ("sg"."sourceid" = "e"."destid")) WHERE (("r"."uid" != ALL ('{sg.path}')) AND ("sg"."level" = 1)))) SELECT DISTINCT ON ("destid") "data", "destid", "destkind" FROM "search_graph" WHERE ("level" = 1)`)
-
-	mockRows := newMockRows("./mocks/mock-rel-1.json", searchInput, "")
-	mockPool2.EXPECT().Query(gomock.Any(),
-		gomock.Eq(relQuery),
-		gomock.Eq([]interface{}{}),
-	).Return(mockRows, nil)
-	result := resolver.Related() // this should return a relatedResults object
-
-	resultKinds := make([]*string, len(result))
-	for i, data := range result {
-		kind := data.Kind
-		resultKinds[i] = &kind
-	}
-
-	expectedKinds := make([]*string, len(mockRows.mockData))
-	for i, data := range mockRows.mockData {
-		destKind, _ := data["destkind"].(string)
-		expectedKinds[i] = &destKind
-	}
-	// Verify expected and result kinds
-	AssertStringArrayEqual(t, resultKinds, expectedKinds, "Error in expected destKinds in Test_SearchResolver_Relationships")
-
-	// Verify returned items.
-	if len(result) != len(mockRows.mockData) {
-		t.Errorf("Items() received incorrect number of items. Expected %d Got: %d", len(mockRows.mockData), len(result))
-	}
-
-}
-
-func Test_SearchResolver_RelatedKindsRelationships(t *testing.T) {
-
-	var resultList []*string
-
-	uid1 := "local-cluster/e12c2ddd-4ac5-499d-b0e0-20242f508afd"
-	uid2 := "local-cluster/13250bc4-865c-41db-a8f2-05bec0bd042b"
-
-	resultList = append(resultList, &uid1, &uid2)
-	relatedKind1 := "ConfigMap"
-	// //take the uids from above as input
-	searchInput2 := &model.SearchInput{RelatedKinds: []*string{&relatedKind1}, Filters: []*model.SearchFilter{{Property: "uid", Values: resultList}}}
-	resolver, mockPool2 := newMockSearchResolver(t, searchInput2, resultList)
-
-	relQuery := strings.TrimSpace(`WITH RECURSIVE search_graph(uid, data, destkind, sourceid, destid, path, level) AS (SELECT "r"."uid", "r"."data", "e"."destkind", "e"."sourceid", "e"."destid", ARRAY[r.uid] AS "path", 1 AS "level" FROM "search"."resources" AS "r" INNER JOIN "search"."edges" AS "e" ON ("r"."uid" IN ("e"."sourceid", "e"."destid")) WHERE ("r"."uid" IN ('local-cluster/e12c2ddd-4ac5-499d-b0e0-20242f508afd', 'local-cluster/13250bc4-865c-41db-a8f2-05bec0bd042b')) UNION (SELECT "r"."uid", "r"."data", "e"."destkind", "e"."sourceid", "e"."destid", sg.path||r.uid AS "path", level+1 AS "level" FROM "search"."resources" AS "r" INNER JOIN "search"."edges" AS "e" ON ("r"."uid" = "e"."sourceid") INNER JOIN "search_graph" AS "sg" ON (("sg"."destid" = "e"."sourceid") OR ("sg"."sourceid" = "e"."destid")) WHERE (("r"."uid" != ALL ('{sg.path}')) AND ("sg"."level" = 1)))) SELECT DISTINCT ON ("destid") "data", "destid", "destkind" FROM "search_graph" WHERE (("destkind" IN ('ConfigMap')) AND ("level" = 1))`)
-
-	mockRows := newMockRows("./mocks/mock-rel-1.json", searchInput2, "")
-	mockPool2.EXPECT().Query(gomock.Any(),
-		gomock.Eq(relQuery),
-		gomock.Eq([]interface{}{}),
-	).Return(mockRows, nil)
-
-	result := resolver.Related() // this should return a relatedResults object
-
-	if result[0].Kind != mockRows.mockData[0]["destkind"] {
-		t.Errorf("Kind value in mockdata does not match kind value of result")
-	}
-
-	// Verify returned items.
-	if len(result) != len(mockRows.mockData) {
-		t.Errorf("Items() received incorrect number of items. Expected %d Got: %d", len(mockRows.mockData), len(result))
-	}
-}
->>>>>>> 65d4eb41
 
 func Test_SearchResolver_Keywords(t *testing.T) {
 	// Create a SearchResolver instance with a mock connection pool.
