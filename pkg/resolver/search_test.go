// Copyright Contributors to the Open Cluster Management project
package resolver

import (
	"strings"
	"testing"

	"github.com/golang/mock/gomock"
	"github.com/stolostron/search-v2-api/graph/model"
)

func Test_SearchResolver_Count(t *testing.T) {
	// Create a SearchResolver instance with a mock connection pool.
	val1 := "pod"
	searchInput := &model.SearchInput{Filters: []*model.SearchFilter{&model.SearchFilter{Property: "kind", Values: []*string{&val1}}}}
	resolver, mockPool := newMockSearchResolver(t, searchInput, nil)

	// Mock the database query
	mockRow := &Row{MockValue: 10}
	mockPool.EXPECT().QueryRow(gomock.Any(),
		gomock.Eq(`SELECT COUNT("uid") FROM "search"."resources" WHERE ("data"->>'kind' IN ('pod')) LIMIT 10000`),
		gomock.Eq([]interface{}{})).Return(mockRow)

	// Execute function
	r := resolver.Count()

	// Verify response
	if r != mockRow.MockValue {
		t.Errorf("Incorrect Count() expected [%d] got [%d]", mockRow.MockValue, r)
	}
}

func Test_SearchResolver_Items(t *testing.T) {
	// Create a SearchResolver instance with a mock connection pool.
	val1 := "template"
	searchInput := &model.SearchInput{Filters: []*model.SearchFilter{&model.SearchFilter{Property: "kind", Values: []*string{&val1}}}}
	resolver, mockPool := newMockSearchResolver(t, searchInput, nil)
	// Mock the database queries.
	mockRows := newMockRows("./mocks/mock.json")

	t.Log("MOCK ROWS are:", mockRows.mockData)
	mockPool.EXPECT().Query(gomock.Any(),
		gomock.Eq(`SELECT "uid", "cluster", "data" FROM "search"."resources" WHERE ("data"->>'kind' IN ('Template')) LIMIT 10000`),
		gomock.Eq([]interface{}{}),
	).Return(mockRows, nil)

	// Execute the function
	result := resolver.Items()

	// Verify properties for each returned item.
	for i, item := range result {
		mockRow := mockRows.mockData[i]
		expectedRow := formatDataMap(mockRow["data"].(map[string]interface{}))
		expectedRow["_uid"] = mockRow["uid"]
		expectedRow["cluster"] = mockRow["cluster"]

		if len(item) != len(expectedRow) {
			t.Errorf("Number of properties don't match for item[%d]. Expected: %d Got: %d", i, len(expectedRow), len(item))
		}

		for key, val := range item {
			if val != expectedRow[key] {
				t.Errorf("Value of key [%s] does not match for item [%d].\nExpected: %s\nGot: %s", key, i, expectedRow[key], val)
			}
		}
	}
}

<<<<<<< HEAD
func Test_SearchResolver_Items_Multiple_Filter(t *testing.T) {
	// Create a SearchResolver instance with a mock connection pool.
	val1 := "openshift"
	val2 := "openshift-monitoring"
	cluster := "local-cluster"
	limit := 10
	searchInput := &model.SearchInput{Filters: []*model.SearchFilter{&model.SearchFilter{Property: "namespace", Values: []*string{&val1, &val2}}, &model.SearchFilter{Property: "cluster", Values: []*string{&cluster}}}, Limit: &limit}
	resolver, mockPool := newMockSearchResolver(t, searchInput)

	// Mock the database queries.
	mockRows := newMockRows("./mocks/mock.json")
	mockPool.EXPECT().Query(gomock.Any(),
		gomock.Eq(`SELECT "uid", "cluster", "data" FROM "search"."resources" WHERE (("data"->>'namespace' IN ('openshift', 'openshift-monitoring')) AND ("cluster" IN ('local-cluster'))) LIMIT 10`),
		// gomock.Eq("SELECT uid, cluster, data FROM search.resources  WHERE lower(data->> 'namespace')=any($1) AND cluster=$2 LIMIT 10"),
		gomock.Eq([]interface{}{}),
	).Return(mockRows, nil)

	// Execute the function
	result := resolver.Items()

	// Verify returned items.
	if len(result) != len(mockRows.mockData) {
		t.Errorf("Items() received incorrect number of items. Expected %d Got: %d", len(mockRows.mockData), len(result))
	}

	// Verify properties for each returned item.
	for i, item := range result {
		mockRow := mockRows.mockData[i]
		expectedRow := formatDataMap(mockRow["data"].(map[string]interface{}))
		expectedRow["_uid"] = mockRow["uid"]
		expectedRow["cluster"] = mockRow["cluster"]

		if len(item) != len(expectedRow) {
			t.Errorf("Number of properties don't match for item[%d]. Expected: %d Got: %d", i, len(expectedRow), len(item))
		}

		for key, val := range item {
			if val != expectedRow[key] {
				t.Errorf("Value of key [%s] does not match for item [%d].\nExpected: %s\nGot: %s", key, i, expectedRow[key], val)
			}
		}
	}
}

func Test_SearchWithMultipleClusterFilter_Query(t *testing.T) {
	// Create a SearchResolver instance with a mock connection pool.
	value1 := "openshift"
	value2 := "openshift-monitoring"
	cluster1 := "local-cluster"
	cluster2 := "remote-1"
	limit := 10

	searchInput := &model.SearchInput{Filters: []*model.SearchFilter{&model.SearchFilter{Property: "namespace", Values: []*string{&value1, &value2}}, &model.SearchFilter{Property: "cluster", Values: []*string{&cluster1, &cluster2}}}, Limit: &limit}
	resolver, mockPool := newMockSearchResolver(t, searchInput)

	// Mock the database queries.
	mockRows := newMockRows("../resolver/mocks/mock.json")
	// Mock the database query
	mockPool.EXPECT().Query(gomock.Any(),
		gomock.Eq(`SELECT "uid", "cluster", "data" FROM "search"."resources" WHERE (("data"->>'namespace' IN ('openshift', 'openshift-monitoring')) AND ("cluster" IN ('local-cluster', 'remote-1'))) LIMIT 10`),
		gomock.Eq([]interface{}{})).Return(mockRows, nil)

	// Execute function
	result := resolver.Items()

	// Verify returned items.
	if len(result) != len(mockRows.mockData) {
		t.Errorf("Items() received incorrect number of items. Expected %d Got: %d", len(mockRows.mockData), len(result))
	}

	// Verify properties for each returned item.
	for i, item := range result {
		mockRow := mockRows.mockData[i]
		expectedRow := formatDataMap(mockRow["data"].(map[string]interface{}))
		expectedRow["_uid"] = mockRow["uid"]
		expectedRow["cluster"] = mockRow["cluster"]

		if len(item) != len(expectedRow) {
			t.Errorf("Number of properties don't match for item[%d]. Expected: %d Got: %d", i, len(expectedRow), len(item))
		}

		for key, val := range item {
			if val != expectedRow[key] {
				t.Errorf("Value of key [%s] does not match for item [%d].\nExpected: %s\nGot: %s", key, i, expectedRow[key], val)
			}
		}
	}
=======
func Test_SearchResolver_Relationships(t *testing.T) {

	var resultList []*string

	uid1 := "local-cluster/e12c2ddd-4ac5-499d-b0e0-20242f508afd"
	uid2 := "local-cluster/13250bc4-865c-41db-a8f2-05bec0bd042b"

	resultList = append(resultList, &uid1, &uid2)

	// //take the uids from above as input
	searchInput2 := &model.SearchInput{Filters: []*model.SearchFilter{&model.SearchFilter{Property: "uid", Values: resultList}}}
	resolver2, mockPool2 := newMockSearchResolver(t, searchInput2, resultList)

	relQuery := strings.TrimSpace(`WITH RECURSIVE
	search_graph(uid, data, destkind, sourceid, destid, path, level)
	AS (
	SELECT r.uid, r.data, e.destkind, e.sourceid, e.destid, ARRAY[r.uid] AS path, 1 AS level
		FROM search.resources r
		INNER JOIN
			search.edges e ON (r.uid = e.sourceid) OR (r.uid = e.destid)
		 WHERE r.uid = ANY($1)
	UNION
	SELECT r.uid, r.data, e.destkind, e.sourceid, e.destid, path||r.uid, level+1 AS level
		FROM search.resources r
		INNER JOIN
			search.edges e ON (r.uid = e.sourceid)
		, search_graph sg
		WHERE (e.sourceid = sg.destid OR e.destid = sg.sourceid)
		AND r.uid <> all(sg.path)
		AND level = 1
		)
	SELECT distinct ON (destid) data, destid, destkind FROM search_graph WHERE level=1 OR destid = ANY($1)`)

	mockRows := newMockRows("./mocks/mock-rel-1.json")
	mockPool2.EXPECT().Query(gomock.Any(),
		gomock.Eq(relQuery),
		gomock.Eq(resultList),
	).Return(mockRows, nil)

	result2 := resolver2.Related() // this should return a relatedResults object

	if result2[0].Kind != mockRows.mockData[0]["destkind"] {
		t.Errorf("Kind value in mockdata does not match kind value of result")
	}

>>>>>>> ecb614a8
}<|MERGE_RESOLUTION|>--- conflicted
+++ resolved
@@ -66,7 +66,6 @@
 	}
 }
 
-<<<<<<< HEAD
 func Test_SearchResolver_Items_Multiple_Filter(t *testing.T) {
 	// Create a SearchResolver instance with a mock connection pool.
 	val1 := "openshift"
@@ -74,7 +73,7 @@
 	cluster := "local-cluster"
 	limit := 10
 	searchInput := &model.SearchInput{Filters: []*model.SearchFilter{&model.SearchFilter{Property: "namespace", Values: []*string{&val1, &val2}}, &model.SearchFilter{Property: "cluster", Values: []*string{&cluster}}}, Limit: &limit}
-	resolver, mockPool := newMockSearchResolver(t, searchInput)
+	resolver, mockPool := newMockSearchResolver(t, searchInput, nil)
 
 	// Mock the database queries.
 	mockRows := newMockRows("./mocks/mock.json")
@@ -120,7 +119,7 @@
 	limit := 10
 
 	searchInput := &model.SearchInput{Filters: []*model.SearchFilter{&model.SearchFilter{Property: "namespace", Values: []*string{&value1, &value2}}, &model.SearchFilter{Property: "cluster", Values: []*string{&cluster1, &cluster2}}}, Limit: &limit}
-	resolver, mockPool := newMockSearchResolver(t, searchInput)
+	resolver, mockPool := newMockSearchResolver(t, searchInput, nil)
 
 	// Mock the database queries.
 	mockRows := newMockRows("../resolver/mocks/mock.json")
@@ -154,7 +153,7 @@
 			}
 		}
 	}
-=======
+}
 func Test_SearchResolver_Relationships(t *testing.T) {
 
 	var resultList []*string
@@ -200,5 +199,4 @@
 		t.Errorf("Kind value in mockdata does not match kind value of result")
 	}
 
->>>>>>> ecb614a8
 }