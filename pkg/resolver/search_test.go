--- conflicted
+++ resolved
@@ -76,11 +76,7 @@
 	val2 := "openshift-monitoring"
 	cluster := "local-cluster"
 	limit := 10
-<<<<<<< HEAD
-	searchInput := &model.SearchInput{Filters: []*model.SearchFilter{{Property: "namespace", Values: []*string{&val1, &val2}}, &model.SearchFilter{Property: "cluster", Values: []*string{&cluster}}}, Limit: &limit}
-=======
 	searchInput := &model.SearchInput{Filters: []*model.SearchFilter{{Property: "namespace", Values: []*string{&val1, &val2}}, {Property: "cluster", Values: []*string{&cluster}}}, Limit: &limit}
->>>>>>> ce3c39ad
 	resolver, mockPool := newMockSearchResolver(t, searchInput, nil)
 
 	// Mock the database queries.
@@ -124,21 +120,12 @@
 	cluster1 := "local-cluster"
 	cluster2 := "remote-1"
 	limit := -1
-<<<<<<< HEAD
-
-	searchInput := &model.SearchInput{Filters: []*model.SearchFilter{{Property: "namespace", Values: []*string{&value1, &value2}}, &model.SearchFilter{Property: "cluster", Values: []*string{&cluster1, &cluster2}}}, Limit: &limit}
-	resolver, mockPool := newMockSearchResolver(t, searchInput, nil)
-
-	// Mock the database data.
-	mockRows := newMockRows("../resolver/mocks/mock.json")
-=======
 	searchInput := &model.SearchInput{Filters: []*model.SearchFilter{{Property: "namespace", Values: []*string{&value1}}, {Property: "cluster", Values: []*string{&cluster1, &cluster2}}}, Limit: &limit}
 	resolver, mockPool := newMockSearchResolver(t, searchInput, nil)
 
 	// Mock the database queries.
 	mockRows := newMockRows("../resolver/mocks/mock.json", searchInput)
 
->>>>>>> ce3c39ad
 	// Mock the database query
 	mockPool.EXPECT().Query(gomock.Any(),
 		gomock.Eq(`SELECT "uid", "cluster", "data" FROM "search"."resources" WHERE (("data"->>'namespace' IN ('openshift')) AND ("cluster" IN ('local-cluster', 'remote-1')))`),
@@ -180,48 +167,21 @@
 	resultList = append(resultList, &uid1, &uid2)
 
 	// //take the uids from above as input
-<<<<<<< HEAD
 	searchInput := &model.SearchInput{Filters: []*model.SearchFilter{{Property: "uid", Values: resultList}}}
-	resolver, mockPool := newMockSearchResolver(t, searchInput, resultList)
-
-	relQuery := strings.TrimSpace(`WITH RECURSIVE
-	search_graph(uid, data, destkind, sourceid, destid, path, level)
-	AS (
-	SELECT r.uid, r.data, e.destkind, e.sourceid, e.destid, ARRAY[r.uid] AS path, 1 AS level
-		FROM search.resources r
-		INNER JOIN
-			search.edges e ON (r.uid = e.sourceid) OR (r.uid = e.destid)
-		 WHERE r.uid = ANY($1)
-	UNION
-	SELECT r.uid, r.data, e.destkind, e.sourceid, e.destid, path||r.uid, level+1 AS level
-		FROM search.resources r
-		INNER JOIN
-			search.edges e ON (r.uid = e.sourceid)
-		, search_graph sg
-		WHERE (e.sourceid = sg.destid OR e.destid = sg.sourceid)
-		AND r.uid <> all(sg.path)
-		AND level = 1
-		)
-	SELECT distinct ON (destid) data, destid, destkind FROM search_graph WHERE level=1 OR destid = ANY($1)`)
-
-	mockRows := newMockRows("./mocks/mock-rel-1.json")
-	mockPool.EXPECT().Query(gomock.Any(),
-=======
-	searchInput2 := &model.SearchInput{Filters: []*model.SearchFilter{{Property: "uid", Values: resultList}}}
-	resolver2, mockPool2 := newMockSearchResolver(t, searchInput2, resultList)
+	resolver, mockPool2 := newMockSearchResolver(t, searchInput, resultList)
 
 	relQuery := strings.TrimSpace(`WITH RECURSIVE search_graph(uid, data, destkind, sourceid, destid, path, level) AS (SELECT "r"."uid", "r"."data", "e"."destkind", "e"."sourceid", "e"."destid", ARRAY[r.uid] AS "path", 1 AS "level" FROM "search"."resources" AS "r" INNER JOIN "search"."edges" AS "e" ON ("r"."uid" IN ("e"."sourceid", "e"."destid")) WHERE ("r"."uid" IN ('local-cluster/e12c2ddd-4ac5-499d-b0e0-20242f508afd', 'local-cluster/13250bc4-865c-41db-a8f2-05bec0bd042b')) UNION (SELECT "r"."uid", "r"."data", "e"."destkind", "e"."sourceid", "e"."destid", sg.path||r.uid AS "path", level+1 AS "level" FROM "search"."resources" AS "r" INNER JOIN "search"."edges" AS "e" ON ("r"."uid" = "e"."sourceid") INNER JOIN "search_graph" AS "sg" ON (("sg"."destid" = "e"."sourceid") OR ("sg"."sourceid" = "e"."destid")) WHERE (("r"."uid" != ALL ('{sg.path}')) AND ("sg"."level" = 1)))) SELECT DISTINCT ON ("destid") "data", "destid", "destkind" FROM "search_graph" WHERE ("level" = 1)`)
 
-	mockRows := newMockRows("./mocks/mock-rel-1.json", searchInput2)
+	mockRows := newMockRows("./mocks/mock-rel-1.json", searchInput)
 	mockPool2.EXPECT().Query(gomock.Any(),
 		gomock.Eq(relQuery),
 		gomock.Eq([]interface{}{}),
 	).Return(mockRows, nil)
 
-	result2 := resolver2.Related() // this should return a relatedResults object
-
-	resultKinds := make([]*string, len(result2))
-	for i, data := range result2 {
+	result := resolver.Related() // this should return a relatedResults object
+
+	resultKinds := make([]*string, len(result))
+	for i, data := range result {
 		kind := data.Kind
 		resultKinds[i] = &kind
 	}
@@ -235,8 +195,8 @@
 	AssertStringArrayEqual(t, resultKinds, expectedKinds, "Error in expected destKinds in Test_SearchResolver_Relationships")
 
 	// Verify returned items.
-	if len(result2) != len(mockRows.mockData) {
-		t.Errorf("Items() received incorrect number of items. Expected %d Got: %d", len(mockRows.mockData), len(result2))
+	if len(result) != len(mockRows.mockData) {
+		t.Errorf("Items() received incorrect number of items. Expected %d Got: %d", len(mockRows.mockData), len(result))
 	}
 
 }
@@ -252,13 +212,12 @@
 	relatedKind1 := "ConfigMap"
 	// //take the uids from above as input
 	searchInput2 := &model.SearchInput{RelatedKinds: []*string{&relatedKind1}, Filters: []*model.SearchFilter{{Property: "uid", Values: resultList}}}
-	resolver2, mockPool2 := newMockSearchResolver(t, searchInput2, resultList)
+	resolver, mockPool2 := newMockSearchResolver(t, searchInput2, resultList)
 
 	relQuery := strings.TrimSpace(`WITH RECURSIVE search_graph(uid, data, destkind, sourceid, destid, path, level) AS (SELECT "r"."uid", "r"."data", "e"."destkind", "e"."sourceid", "e"."destid", ARRAY[r.uid] AS "path", 1 AS "level" FROM "search"."resources" AS "r" INNER JOIN "search"."edges" AS "e" ON ("r"."uid" IN ("e"."sourceid", "e"."destid")) WHERE ("r"."uid" IN ('local-cluster/e12c2ddd-4ac5-499d-b0e0-20242f508afd', 'local-cluster/13250bc4-865c-41db-a8f2-05bec0bd042b')) UNION (SELECT "r"."uid", "r"."data", "e"."destkind", "e"."sourceid", "e"."destid", sg.path||r.uid AS "path", level+1 AS "level" FROM "search"."resources" AS "r" INNER JOIN "search"."edges" AS "e" ON ("r"."uid" = "e"."sourceid") INNER JOIN "search_graph" AS "sg" ON (("sg"."destid" = "e"."sourceid") OR ("sg"."sourceid" = "e"."destid")) WHERE (("r"."uid" != ALL ('{sg.path}')) AND ("sg"."level" = 1)))) SELECT DISTINCT ON ("destid") "data", "destid", "destkind" FROM "search_graph" WHERE (("destkind" IN ('ConfigMap')) AND ("level" = 1))`)
 
 	mockRows := newMockRows("./mocks/mock-rel-1.json", searchInput2)
 	mockPool2.EXPECT().Query(gomock.Any(),
->>>>>>> ce3c39ad
 		gomock.Eq(relQuery),
 		gomock.Eq([]interface{}{}),
 	).Return(mockRows, nil)
@@ -273,8 +232,6 @@
 	if len(result) != len(mockRows.mockData) {
 		t.Errorf("Items() received incorrect number of items. Expected %d Got: %d", len(mockRows.mockData), len(result))
 	}
-<<<<<<< HEAD
-
 }
 
 func Test_SearchResolver_Keywords(t *testing.T) {
@@ -285,7 +242,7 @@
 	resolver, mockPool := newMockSearchResolver(t, searchInput, nil)
 
 	// Mock the database queries.
-	mockRows := newMockRows("./mocks/mock.json")
+	mockRows := newMockRows("./mocks/mock.json", searchInput)
 
 	mockPool.EXPECT().Query(gomock.Any(),
 		gomock.Eq(`SELECT "uid", "cluster", "data" FROM "search"."resources", jsonb_each_text("data") WHERE ("value" LIKE '%Template%') LIMIT 10`),
@@ -312,6 +269,4 @@
 			}
 		}
 	}
-=======
->>>>>>> ce3c39ad
 }