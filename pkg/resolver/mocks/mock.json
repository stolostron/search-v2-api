{
    "columns": ["uid", "cluster", "data"],
    "records":[
    {
        "uid":"local-cluster/e12c2ddd-4ac5-499d-b0e0-20242f508afd",
        "resourceString":"templates",
        "properties":{
            "_clusterNamespace":"local-cluster-ns",
            "_hubClusterResource":true,
            "apigroup":"template.openshift.io",
            "apiversion":"v1",
            "created":"2021-07-14T10:20:37Z",
            "kind":"Template",
            "label":{"samples.operator.openshift.io/managed":"true"},
            "name":"eap-cd-starter-s2i",
            "namespace":"openshift"
        },
        "Metadata":{"OwnerUID":""}
    },
    {
        "uid":"local-cluster/13250bc4-865c-41db-a8f2-05bec0bd042b",
        "resourceString":"replicasets",
        "properties":{
            "_clusterNamespace":"local-cluster-ns",
            "_hubClusterResource":true,
            "apigroup":"apps",
            "apiversion":"v1",
            "created":"2021-07-14T10:15:20Z",
            "current":3,
            "desired":3
            ,"kind":"ReplicaSet",
            "label":{
                "app.kubernetes.io/component":"controller",
                "app.kubernetes.io/managed-by":"cluster-monitoring-operator",
                "app.kubernetes.io/name":"prometheus-operator",
                "app.kubernetes.io/part-of":"openshift-monitoring",
                "app.kubernetes.io/version":"0.45.0",
                "pod-template-hash":"5f5575c669"
            },
            "image": ["quay.io/openshift-release-dev/ocp-v4.0-art-dev@sha256:2337b7727c84c75a8cde0ac5e9e2ac8bd70b6dbcb628ee933718ef4899f2e3ef","quay.io/openshift-release-dev/ocp-v4.0-art-dev@sha256:26cde6bda32fe488c322e60b0de1580ef8321f60a7c24c6c008d8fc0437e5063"],
            "name":"prometheus-operator-5f5575c669",
            "namespace":"openshift-monitoring"
        },
        "Metadata":{
            "OwnerUID":"local-cluster/411e30e4-f773-41a6-b745-24c93c173f45"
        },
        "EdgeType": "ownedBy",
        "SourceUID": "local-cluster/13250bc4-865c-41db-a8f2-05bec0bd042b",
        "DestUID": "local-cluster/411e30e4-f773-41a6-b745-24c93c173f45",
        "SourceKind": "ReplicaSet",
        "DestKind": "Deployment"
    },
    {
        "uid":"local-cluster/30c35f12-320a-417f-98d1-fbee28a4b2a6",
        "resourceString":"configmaps",
        "properties":{
            "_clusterNamespace":"local-cluster-ns",
            "_hubClusterResource":true,
            "apigroup":"apps",
            "apiversion":"v1",
            "created":"2021-07-14T10:15:20Z",
<<<<<<< HEAD
            "current":0,
            "desired":0
            ,"kind":"ConfigMap",
=======
            "kind":"ConfigMap",
>>>>>>> 65d4eb41
            "name":"configmap-5f5575c669",
            "namespace":"openshift-monitoring"
        },
        "EdgeType": "usedBy",
        "DestUID": "local-cluster/30c35f12-320a-417f-98d1-fbee28a4b2a6",
        "SourceUID": "local-cluster/411e30e4-f773-41a6-b745-24c93c173f45",
        "DestKind": "ConfigMap",
        "SourceKind": "Deployment"
    }
    ]
} <|MERGE_RESOLUTION|>--- conflicted
+++ resolved
@@ -59,13 +59,7 @@
             "apigroup":"apps",
             "apiversion":"v1",
             "created":"2021-07-14T10:15:20Z",
-<<<<<<< HEAD
-            "current":0,
-            "desired":0
-            ,"kind":"ConfigMap",
-=======
             "kind":"ConfigMap",
->>>>>>> 65d4eb41
             "name":"configmap-5f5575c669",
             "namespace":"openshift-monitoring"
         },
