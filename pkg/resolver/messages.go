package resolver

import (
	"context"

	"github.com/stolostron/search-v2-api/graph/model"
<<<<<<< HEAD
	db "github.com/stolostron/search-v2-api/pkg/database"
=======
>>>>>>> 7662ad0b
	"github.com/stolostron/search-v2-api/pkg/rbac"
	klog "k8s.io/klog/v2"
)

type Message struct {
<<<<<<< HEAD
	pool     pgxpoolmock.PgxPool
	query    string
	params   []interface{}
=======
>>>>>>> 7662ad0b
	userData *rbac.UserData
}

func Messages(ctx context.Context) ([]*model.Message, error) {
	userAccess, userDataErr := rbac.CacheInst.GetUserData(ctx)
	if userDataErr != nil {
		return nil, userDataErr
	}
	message := &Message{
<<<<<<< HEAD
		pool:     db.GetConnection(),
		userData: userAccess,
	}
	message.buildSearchAddonDisabledQuery(ctx)
	return message.messageResults(ctx)
}

// Build the query to find any ManagedClusters where the search addon is disabled.
func (s *Message) buildSearchAddonDisabledQuery(ctx context.Context) {
	var selectDs *goqu.SelectDataset

	//FROM CLAUSE
	schemaTable1 := goqu.S("search").Table("resources").As("mcInfo")
	schemaTable2 := goqu.S("search").Table("resources").As("srchAddon")

	// For each ManagedClusterInfo resource in the hub,
	// we should have a matching ManagedClusterAddOn
	// with name=search-collector in the same namespace.
	ds := goqu.From(schemaTable1).
		LeftOuterJoin(schemaTable2,
			goqu.On(goqu.L(`"mcInfo".data->>?`, "name").Eq(goqu.L(`"srchAddon".data->>?`, "namespace")),
				goqu.L(`"srchAddon".data->>?`, "kind").Eq("ManagedClusterAddOn"),
				goqu.L(`"srchAddon".data->>?`, "name").Eq("search-collector")))

	//SELECT CLAUSE
	selectDs = ds.SelectDistinct(goqu.L(`"mcInfo".data->>?`, "name").As("srchAddonDisabledCluster"))

	// WHERE CLAUSE
	var whereDs []exp.Expression

	// select ManagedClusterInfo
	whereDs = append(whereDs, goqu.L(`"mcInfo".data->>?`, "kind").Eq("ManagedClusterInfo"))
	// addon uid will be null if addon is disabled
	whereDs = append(whereDs, goqu.L(`"srchAddon".uid`).IsNull())
	// exclude local-cluster
	whereDs = append(whereDs, goqu.L(`"mcInfo".data->>?`, "name").Neq("local-cluster"))

	//Get the query
	sql, params, err := selectDs.Where(whereDs...).ToSQL()
	if err != nil {
		klog.Errorf("Error building Messages Query for managed clusters with Search addon disabled: %s", err.Error())
=======
		userData: userAccess,
>>>>>>> 7662ad0b
	}
	return message.messageResults(ctx)
}

<<<<<<< HEAD
// <<<<<<< HEAD
// // If user has access o even one cluster, show the search disabled message
// func (s *Message) checkUserAccessToDisabledClusters(ctx context.Context, disabledClusters *map[string]struct{}) bool {

// 	for _, cluster := range getKeys(*disabledClusters) { //rbac.CacheInst.GetDisabledClusters()) {
// 		_, userHasAccessToMC := s.userData.ManagedClusters[cluster]
// 		klog.Info("checking user access to cluster: ", cluster, ": ", userHasAccessToMC)

// 		if userHasAccessToMC {
// 			return true
// 		}
// 	}
// 	return false
// }
// =======
// >>>>>>> disabledClustersRbac
func (s *Message) findSrchAddonDisabledClusters(ctx context.Context) (*map[string]struct{}, error) {
	disabledClusters := make(map[string]struct{})

	rows, err := s.pool.Query(ctx, s.query)
	if err != nil {
		klog.Error("Error fetching SearchAddon disabled cluster results from db ", err)
		rbac.CacheInst.SetDisabledClusters(disabledClusters, err)
		return &disabledClusters, err
	}
	defer rows.Close()
	if rows != nil {
		for rows.Next() {
			var srchAddonDisabledCluster string
			err := rows.Scan(&srchAddonDisabledCluster)
			if err != nil {
				klog.Errorf("Error %s resolving addon disabled cluster name for query: %s", err.Error(), s.query)
				continue // skip and continue in case of scan error
			}
			disabledClusters[srchAddonDisabledCluster] = struct{}{}
		}
		//Since cache was not valid, update shared cache with disabled clusters result
		rbac.CacheInst.SetDisabledClusters(disabledClusters, nil)
	}
	return &disabledClusters, err
}
func (s *Message) userHasAccessToDisabledClusters(disabledClusters *map[string]struct{}) bool {

	for disabledCluster := range *disabledClusters {
		_, userHasAccessToMC := s.userData.ManagedClusters[disabledCluster]
		if userHasAccessToMC { //user has access
			klog.V(7).Info("user has access to search addon disabled cluster: ", disabledCluster)
			return true
		}
	}
	return false
}

func (s *Message) getDisabledClusters(ctx context.Context) (*map[string]struct{}, error) {
	disabledClusters, disabledClustersErr := rbac.CacheInst.GetDisabledClusters()
	if disabledClustersErr != nil { //Cache is invalid - rerun query
		//run query and get disabled clusters
		if disabledClustersFromQuery, err := s.findSrchAddonDisabledClusters(ctx); err != nil {
			klog.Error("Error retrieving Search Addon disabled clusters: ", err)
			rbac.CacheInst.SetDisabledClusters(map[string]struct{}{}, err)
			return &map[string]struct{}{}, err
		} else {
			rbac.CacheInst.SetDisabledClusters(*disabledClustersFromQuery, nil)
			return disabledClustersFromQuery, err
		}
	} else {
		klog.Info("Disabled clusters cache valid. Returning results")
	}
	//cache is valid
	return disabledClusters, disabledClustersErr
}
func (s *Message) messageResults(ctx context.Context) ([]*model.Message, error) {
	klog.V(2).Info("Resolving Messages()")
	disabledClusters, disabledClustersErr := s.getDisabledClusters(ctx)
=======
func (s *Message) messageResults(ctx context.Context) ([]*model.Message, error) {
	klog.V(2).Info("Resolving Messages()")
	disabledClusters, disabledClustersErr := rbac.CacheInst.GetDisabledClusters(ctx)
>>>>>>> 7662ad0b
	//Cache is invalid
	if disabledClustersErr != nil {
		return []*model.Message{}, disabledClustersErr
	}
	//Cache is valid
<<<<<<< HEAD
	if len(*disabledClusters) <= 0 { //no clusters with addon disabled
		return []*model.Message{}, nil
	} else { //check if user has access to disabled clusters
		if s.userHasAccessToDisabledClusters(disabledClusters) {
			klog.V(5).Info("user has access to Search Addon disabled clusters ")
			// Show disabled clusters message only if user has access to those managed clusters

			messages := make([]*model.Message, 0)
			kind := "information"
			desc := "Search is disabled on some of your managed clusters."
			message := model.Message{ID: "S20",
				Kind:        &kind,
				Description: &desc}
			messages = append(messages, &message)
			return messages, nil
		} else {
			klog.V(5).Info("user doesn't have access to Search Addon disabled clusters.")
			return []*model.Message{}, nil
		}
=======
	if len(*disabledClusters) <= 0 { //no clusters with addon disabled or user does not have access to view them
		return []*model.Message{}, nil
	} else {
		messages := make([]*model.Message, 0)
		kind := "information"
		desc := "Search is disabled on some of your managed clusters."
		message := model.Message{ID: "S20",
			Kind:        &kind,
			Description: &desc}
		messages = append(messages, &message)
		return messages, nil
>>>>>>> 7662ad0b
	}
}<|MERGE_RESOLUTION|>--- conflicted
+++ resolved
@@ -4,21 +4,11 @@
 	"context"
 
 	"github.com/stolostron/search-v2-api/graph/model"
-<<<<<<< HEAD
-	db "github.com/stolostron/search-v2-api/pkg/database"
-=======
->>>>>>> 7662ad0b
 	"github.com/stolostron/search-v2-api/pkg/rbac"
 	klog "k8s.io/klog/v2"
 )
 
 type Message struct {
-<<<<<<< HEAD
-	pool     pgxpoolmock.PgxPool
-	query    string
-	params   []interface{}
-=======
->>>>>>> 7662ad0b
 	userData *rbac.UserData
 }
 
@@ -28,161 +18,20 @@
 		return nil, userDataErr
 	}
 	message := &Message{
-<<<<<<< HEAD
-		pool:     db.GetConnection(),
 		userData: userAccess,
-	}
-	message.buildSearchAddonDisabledQuery(ctx)
-	return message.messageResults(ctx)
-}
-
-// Build the query to find any ManagedClusters where the search addon is disabled.
-func (s *Message) buildSearchAddonDisabledQuery(ctx context.Context) {
-	var selectDs *goqu.SelectDataset
-
-	//FROM CLAUSE
-	schemaTable1 := goqu.S("search").Table("resources").As("mcInfo")
-	schemaTable2 := goqu.S("search").Table("resources").As("srchAddon")
-
-	// For each ManagedClusterInfo resource in the hub,
-	// we should have a matching ManagedClusterAddOn
-	// with name=search-collector in the same namespace.
-	ds := goqu.From(schemaTable1).
-		LeftOuterJoin(schemaTable2,
-			goqu.On(goqu.L(`"mcInfo".data->>?`, "name").Eq(goqu.L(`"srchAddon".data->>?`, "namespace")),
-				goqu.L(`"srchAddon".data->>?`, "kind").Eq("ManagedClusterAddOn"),
-				goqu.L(`"srchAddon".data->>?`, "name").Eq("search-collector")))
-
-	//SELECT CLAUSE
-	selectDs = ds.SelectDistinct(goqu.L(`"mcInfo".data->>?`, "name").As("srchAddonDisabledCluster"))
-
-	// WHERE CLAUSE
-	var whereDs []exp.Expression
-
-	// select ManagedClusterInfo
-	whereDs = append(whereDs, goqu.L(`"mcInfo".data->>?`, "kind").Eq("ManagedClusterInfo"))
-	// addon uid will be null if addon is disabled
-	whereDs = append(whereDs, goqu.L(`"srchAddon".uid`).IsNull())
-	// exclude local-cluster
-	whereDs = append(whereDs, goqu.L(`"mcInfo".data->>?`, "name").Neq("local-cluster"))
-
-	//Get the query
-	sql, params, err := selectDs.Where(whereDs...).ToSQL()
-	if err != nil {
-		klog.Errorf("Error building Messages Query for managed clusters with Search addon disabled: %s", err.Error())
-=======
-		userData: userAccess,
->>>>>>> 7662ad0b
 	}
 	return message.messageResults(ctx)
 }
 
-<<<<<<< HEAD
-// <<<<<<< HEAD
-// // If user has access o even one cluster, show the search disabled message
-// func (s *Message) checkUserAccessToDisabledClusters(ctx context.Context, disabledClusters *map[string]struct{}) bool {
-
-// 	for _, cluster := range getKeys(*disabledClusters) { //rbac.CacheInst.GetDisabledClusters()) {
-// 		_, userHasAccessToMC := s.userData.ManagedClusters[cluster]
-// 		klog.Info("checking user access to cluster: ", cluster, ": ", userHasAccessToMC)
-
-// 		if userHasAccessToMC {
-// 			return true
-// 		}
-// 	}
-// 	return false
-// }
-// =======
-// >>>>>>> disabledClustersRbac
-func (s *Message) findSrchAddonDisabledClusters(ctx context.Context) (*map[string]struct{}, error) {
-	disabledClusters := make(map[string]struct{})
-
-	rows, err := s.pool.Query(ctx, s.query)
-	if err != nil {
-		klog.Error("Error fetching SearchAddon disabled cluster results from db ", err)
-		rbac.CacheInst.SetDisabledClusters(disabledClusters, err)
-		return &disabledClusters, err
-	}
-	defer rows.Close()
-	if rows != nil {
-		for rows.Next() {
-			var srchAddonDisabledCluster string
-			err := rows.Scan(&srchAddonDisabledCluster)
-			if err != nil {
-				klog.Errorf("Error %s resolving addon disabled cluster name for query: %s", err.Error(), s.query)
-				continue // skip and continue in case of scan error
-			}
-			disabledClusters[srchAddonDisabledCluster] = struct{}{}
-		}
-		//Since cache was not valid, update shared cache with disabled clusters result
-		rbac.CacheInst.SetDisabledClusters(disabledClusters, nil)
-	}
-	return &disabledClusters, err
-}
-func (s *Message) userHasAccessToDisabledClusters(disabledClusters *map[string]struct{}) bool {
-
-	for disabledCluster := range *disabledClusters {
-		_, userHasAccessToMC := s.userData.ManagedClusters[disabledCluster]
-		if userHasAccessToMC { //user has access
-			klog.V(7).Info("user has access to search addon disabled cluster: ", disabledCluster)
-			return true
-		}
-	}
-	return false
-}
-
-func (s *Message) getDisabledClusters(ctx context.Context) (*map[string]struct{}, error) {
-	disabledClusters, disabledClustersErr := rbac.CacheInst.GetDisabledClusters()
-	if disabledClustersErr != nil { //Cache is invalid - rerun query
-		//run query and get disabled clusters
-		if disabledClustersFromQuery, err := s.findSrchAddonDisabledClusters(ctx); err != nil {
-			klog.Error("Error retrieving Search Addon disabled clusters: ", err)
-			rbac.CacheInst.SetDisabledClusters(map[string]struct{}{}, err)
-			return &map[string]struct{}{}, err
-		} else {
-			rbac.CacheInst.SetDisabledClusters(*disabledClustersFromQuery, nil)
-			return disabledClustersFromQuery, err
-		}
-	} else {
-		klog.Info("Disabled clusters cache valid. Returning results")
-	}
-	//cache is valid
-	return disabledClusters, disabledClustersErr
-}
 func (s *Message) messageResults(ctx context.Context) ([]*model.Message, error) {
 	klog.V(2).Info("Resolving Messages()")
-	disabledClusters, disabledClustersErr := s.getDisabledClusters(ctx)
-=======
-func (s *Message) messageResults(ctx context.Context) ([]*model.Message, error) {
-	klog.V(2).Info("Resolving Messages()")
+
 	disabledClusters, disabledClustersErr := rbac.CacheInst.GetDisabledClusters(ctx)
->>>>>>> 7662ad0b
 	//Cache is invalid
 	if disabledClustersErr != nil {
 		return []*model.Message{}, disabledClustersErr
 	}
 	//Cache is valid
-<<<<<<< HEAD
-	if len(*disabledClusters) <= 0 { //no clusters with addon disabled
-		return []*model.Message{}, nil
-	} else { //check if user has access to disabled clusters
-		if s.userHasAccessToDisabledClusters(disabledClusters) {
-			klog.V(5).Info("user has access to Search Addon disabled clusters ")
-			// Show disabled clusters message only if user has access to those managed clusters
-
-			messages := make([]*model.Message, 0)
-			kind := "information"
-			desc := "Search is disabled on some of your managed clusters."
-			message := model.Message{ID: "S20",
-				Kind:        &kind,
-				Description: &desc}
-			messages = append(messages, &message)
-			return messages, nil
-		} else {
-			klog.V(5).Info("user doesn't have access to Search Addon disabled clusters.")
-			return []*model.Message{}, nil
-		}
-=======
 	if len(*disabledClusters) <= 0 { //no clusters with addon disabled or user does not have access to view them
 		return []*model.Message{}, nil
 	} else {
@@ -194,6 +43,5 @@
 			Description: &desc}
 		messages = append(messages, &message)
 		return messages, nil
->>>>>>> 7662ad0b
 	}
 }