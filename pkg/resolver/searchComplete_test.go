// Copyright Contributors to the Open Cluster Management project
package resolver

import (
	"context"
	"fmt"
	"testing"

	"github.com/golang/mock/gomock"
	"github.com/stolostron/search-v2-api/graph/model"
	"github.com/stolostron/search-v2-api/pkg/rbac"
	"github.com/stretchr/testify/assert"
)

func Test_SearchComplete_Query(t *testing.T) {
	// Create a SearchCompleteResolver instance with a mock connection pool.
	prop1 := "kind"
	searchInput := &model.SearchInput{}
	resolver, mockPool := newMockSearchComplete(t, searchInput, prop1, &rbac.UserData{})
	val1 := "Template"
	val2 := "ReplicaSet"
	val3 := "ConfigMap"
	expectedProps := []*string{&val1, &val2, &val3}

	// Mock the database queries.
<<<<<<< HEAD
	mockRows := newMockRows("../resolver/mocks/mock.json", searchInput, prop1, 0)

=======
	mockRows := newMockRowsWithoutRBAC("../resolver/mocks/mock.json", searchInput, prop1, 0)
>>>>>>> 39d94796
	// Mock the database query
	// SELECT DISTINCT "prop" FROM (SELECT "data"->>'kind' AS "prop" FROM "search"."resources" WHERE ("data"->>'kind' IS NOT NULL) LIMIT 100000) AS "searchComplete" ORDER BY prop ASC LIMIT 1000
	mockPool.EXPECT().Query(gomock.Any(),
<<<<<<< HEAD
		gomock.Eq(`SELECT DISTINCT "prop" FROM (SELECT "data"->'kind' AS "prop" FROM "search"."resources" WHERE ("data"->'kind' IS NOT NULL) LIMIT 100000) AS "searchComplete" ORDER BY prop ASC LIMIT 1000`),
=======
		gomock.Eq(`SELECT DISTINCT "prop" FROM (SELECT "data"->>'kind' AS "prop" FROM "search"."resources" WHERE (("data"->>'kind' IS NOT NULL) AND (("cluster" = ANY (NULL)) OR ((data->>'_hubClusterResource' = 'true') AND NULL))) LIMIT 100000) AS "searchComplete" ORDER BY prop ASC LIMIT 1000`),
>>>>>>> 39d94796
		gomock.Eq([]interface{}{})).Return(mockRows, nil)

	// Execute function
	result, err := resolver.autoComplete(context.TODO())
	if err != nil {
		t.Errorf("Incorrect results. expected error to be [%v] got [%v]", nil, err)

	}
	// Verify response
	AssertStringArrayEqual(t, result, expectedProps, "Error in Test_SearchComplete_Query")
}

func Test_SearchComplete_Query_WithLimit(t *testing.T) {
	// Create a SearchCompleteResolver instance with a mock connection pool.
	prop1 := "kind"
	limit := 2
	searchInput := &model.SearchInput{}
	resolver, mockPool := newMockSearchComplete(t, searchInput, prop1, &rbac.UserData{})
	resolver.limit = &limit //Add limit
	val1 := "ConfigMap"
	val2 := "ReplicaSet"
	expectedProps := []*string{&val1, &val2}

	// Mock the database queries.
	mockRows := newMockRowsWithoutRBAC("../resolver/mocks/mock.json", searchInput, prop1, limit)
	fmt.Println("mockRows:", mockRows)
	// Mock the database query
	mockPool.EXPECT().Query(gomock.Any(),
<<<<<<< HEAD
		gomock.Eq(`SELECT DISTINCT "prop" FROM (SELECT "data"->'kind' AS "prop" FROM "search"."resources" WHERE ("data"->'kind' IS NOT NULL) LIMIT 100000) AS "searchComplete" ORDER BY prop ASC LIMIT 2`),
=======
		gomock.Eq(`SELECT DISTINCT "prop" FROM (SELECT "data"->>'kind' AS "prop" FROM "search"."resources" WHERE (("data"->>'kind' IS NOT NULL) AND (("cluster" = ANY (NULL)) OR ((data->>'_hubClusterResource' = 'true') AND NULL))) LIMIT 100000) AS "searchComplete" ORDER BY prop ASC LIMIT 2`),
>>>>>>> 39d94796
		gomock.Eq([]interface{}{})).Return(mockRows, nil)

	// Execute function
	result, err := resolver.autoComplete(context.TODO())
	if err != nil {
		t.Errorf("Incorrect results. expected error to be [%v] got [%v]", nil, err)

	}
	// Verify response
	AssertStringArrayEqual(t, result, expectedProps, "Error in Test_SearchComplete_Query_WithLimit")
}

func Test_SearchCompleteNoProp_Query(t *testing.T) {
	// Create a SearchCompleteResolver instance with a mock connection pool.
	prop1 := ""
	searchInput := &model.SearchInput{}
	resolver, mockPool := newMockSearchComplete(t, searchInput, prop1, &rbac.UserData{})
	expectedProps := []*string{}

	// Mock the database query
	mockPool.EXPECT().Query(gomock.Any(),
		gomock.Eq(""),
		gomock.Eq([]interface{}{})).Return(nil, fmt.Errorf("Error in search complete query. No property specified."))

	// Execute function
	result, err := resolver.autoComplete(context.TODO())
	// Verify response
	AssertStringArrayEqual(t, result, expectedProps, "Error in Test_SearchCompleteNoProp_Query")
	assert.NotNil(t, err, "Expected error")
}

func Test_SearchCompleteWithFilter_Query(t *testing.T) {
	// Create a SearchCompleteResolver instance with a mock connection pool.
	prop1 := "kind"
	value1 := "openshift"
	value2 := "openshift-monitoring"
	cluster := "local-cluster"
	limit := 10
	csRes, nsRes, managedClusters := newUserData()
	ud := rbac.UserData{CsResources: csRes, NsResources: nsRes, ManagedClusters: managedClusters}
	searchInput := &model.SearchInput{Filters: []*model.SearchFilter{{Property: "namespace", Values: []*string{&value1, &value2}}, {Property: "cluster", Values: []*string{&cluster}}}, Limit: &limit}
	resolver, mockPool := newMockSearchComplete(t, searchInput, prop1, &ud)
	val1 := "Template"
	val2 := "ReplicaSet"
	val3 := "ConfigMap"
	resolver.limit = &limit
	expectedProps := []*string{&val1, &val2, &val3}

	// Mock the database queries.
	mockRows := newMockRowsWithoutRBAC("../resolver/mocks/mock.json", searchInput, prop1, limit)
	// Mock the database query
	// check if cluster
	mockPool.EXPECT().Query(gomock.Any(),
<<<<<<< HEAD
		gomock.Eq(`SELECT DISTINCT "prop" FROM (SELECT "data"->'kind' AS "prop" FROM "search"."resources" WHERE (("data"->>'namespace' IN ('openshift', 'openshift-monitoring')) AND ("cluster" IN ('local-cluster')) AND ("data"->'kind' IS NOT NULL)) LIMIT 100000) AS "searchComplete" ORDER BY prop ASC LIMIT 10`),
=======
		gomock.Eq(`SELECT DISTINCT "prop" FROM (SELECT "data"->>'kind' AS "prop" FROM "search"."resources" WHERE (("data"->>'namespace' IN ('openshift', 'openshift-monitoring')) AND ("cluster" IN ('local-cluster')) AND ("data"->>'kind' IS NOT NULL) AND (("cluster" = ANY ('{"managed1","managed2"}')) OR ((data->>'_hubClusterResource' = 'true') AND (((COALESCE(data->>'namespace', '') = '') AND (((COALESCE(data->>'apigroup', '') = '') AND (data->>'kind_plural' = 'nodes')) OR ((COALESCE(data->>'apigroup', '') = 'storage.k8s.io') AND (data->>'kind_plural' = 'csinodes')))) OR (((data->>'namespace' = 'default') AND (((COALESCE(data->>'apigroup', '') = '') AND (data->>'kind_plural' = 'configmaps')) OR ((COALESCE(data->>'apigroup', '') = 'v4') AND (data->>'kind_plural' = 'services')))) OR ((data->>'namespace' = 'ocm') AND (((COALESCE(data->>'apigroup', '') = 'v1') AND (data->>'kind_plural' = 'pods')) OR ((COALESCE(data->>'apigroup', '') = 'v2') AND (data->>'kind_plural' = 'deployments'))))))))) LIMIT 100000) AS "searchComplete" ORDER BY prop ASC LIMIT 10`),
>>>>>>> 39d94796
		gomock.Eq([]interface{}{})).Return(mockRows, nil)

	// Execute function
	result, _ := resolver.autoComplete(context.TODO())

	// Verify response
	AssertStringArrayEqual(t, result, expectedProps, "Error in Test_SearchCompleteWithFilter_Query")
}

func Test_SearchCompleteWithCluster(t *testing.T) {
	// Create a SearchCompleteResolver instance with a mock connection pool.
	prop1 := "cluster"

	cluster := "local-cluster"
	limit := 10
	searchInput := &model.SearchInput{}

	resolver, mockPool := newMockSearchComplete(t, searchInput, prop1, &rbac.UserData{})
	resolver.limit = &limit
	expectedProps := []*string{&cluster}

	// Mock the database queries.
	mockRows := newMockRowsWithoutRBAC("../resolver/mocks/mock.json", searchInput, prop1, limit)
	// Mock the database query
	// SELECT DISTINCT "prop" FROM (SELECT DISTINCT "cluster" AS "prop" FROM "search"."resources" WHERE (("cluster" IS NOT NULL) AND ("cluster" != '')) LIMIT 100000) AS "searchComplete" ORDER BY prop ASC LIMIT 10
	mockPool.EXPECT().Query(gomock.Any(),
		gomock.Eq(`SELECT DISTINCT "prop" FROM (SELECT DISTINCT "cluster" AS "prop" FROM "search"."resources" WHERE (("cluster" IS NOT NULL) AND ("cluster" != '') AND (("cluster" = ANY (NULL)) OR ((data->>'_hubClusterResource' = 'true') AND NULL))) LIMIT 100000) AS "searchComplete" ORDER BY prop ASC LIMIT 10`),
		gomock.Eq([]interface{}{})).Return(mockRows, nil)

	// Execute function
	result, _ := resolver.autoComplete(context.TODO())

	// Verify response
	AssertStringArrayEqual(t, result, expectedProps, "Error in Test_SearchCompleteWithFilter_Query")
}

func Test_SearchCompleteQuery_PropDate(t *testing.T) {
	// Create a SearchCompleteResolver instance with a mock connection pool.
	prop1 := "created"
	searchInput := &model.SearchInput{}
	resolver, mockPool := newMockSearchComplete(t, searchInput, prop1, &rbac.UserData{})
	val1 := "isDate"
	expectedProps := []*string{&val1} //, &val2, &val3}

	// Mock the database queries.
	mockRows := newMockRowsWithoutRBAC("../resolver/mocks/mock.json", searchInput, prop1, 0)
	fmt.Println("mockRows:", mockRows)
	// Mock the database query
	mockPool.EXPECT().Query(gomock.Any(),
<<<<<<< HEAD
		gomock.Eq(`SELECT DISTINCT "prop" FROM (SELECT "data"->'created' AS "prop" FROM "search"."resources" WHERE ("data"->'created' IS NOT NULL) LIMIT 100000) AS "searchComplete" ORDER BY prop ASC LIMIT 1000`),
=======
		gomock.Eq(`SELECT DISTINCT "prop" FROM (SELECT "data"->>'created' AS "prop" FROM "search"."resources" WHERE (("data"->>'created' IS NOT NULL) AND (("cluster" = ANY (NULL)) OR ((data->>'_hubClusterResource' = 'true') AND NULL))) LIMIT 100000) AS "searchComplete" ORDER BY prop ASC LIMIT 1000`),
>>>>>>> 39d94796
		gomock.Eq([]interface{}{})).Return(mockRows, nil)

	// Execute function
	result, err := resolver.autoComplete(context.TODO())
	if err != nil {
		t.Errorf("Incorrect results. expected error to be [%v] got [%v]", nil, err)

	}
	// Verify response
	AssertStringArrayEqual(t, result, expectedProps, "Error in Test_SearchCompleteQuery_PropDate")
}

func Test_SearchCompleteQuery_PropNum(t *testing.T) {
	// Create a SearchCompleteResolver instance with a mock connection pool.
	prop1 := "current"
	searchInput := &model.SearchInput{}
	_, _, mc := newUserData()
	resolver, mockPool := newMockSearchComplete(t, searchInput, prop1, &rbac.UserData{ManagedClusters: mc})
	val1 := "isNumber"
	val2 := "3"
	expectedProps := []*string{&val1, &val2} //, &val3}

	// Mock the database queries.
	mockRows := newMockRowsWithoutRBAC("../resolver/mocks/mock.json", searchInput, prop1, 0)
	// Mock the database query
	// SELECT DISTINCT "prop" FROM (SELECT "data"->>'current' AS "prop" FROM "search"."resources" WHERE ("data"->>'current' IS NOT NULL) LIMIT 100000) AS "searchComplete" ORDER BY prop ASC LIMIT 1000

	mockPool.EXPECT().Query(gomock.Any(),
<<<<<<< HEAD
		gomock.Eq(`SELECT DISTINCT "prop" FROM (SELECT "data"->'current' AS "prop" FROM "search"."resources" WHERE ("data"->'current' IS NOT NULL) LIMIT 100000) AS "searchComplete" ORDER BY prop ASC LIMIT 1000`),
=======
		gomock.Eq(`SELECT DISTINCT "prop" FROM (SELECT "data"->>'current' AS "prop" FROM "search"."resources" WHERE (("data"->>'current' IS NOT NULL) AND (("cluster" = ANY ('{"managed1","managed2"}')) OR ((data->>'_hubClusterResource' = 'true') AND NULL))) LIMIT 100000) AS "searchComplete" ORDER BY prop ASC LIMIT 1000`),
>>>>>>> 39d94796
		gomock.Eq([]interface{}{})).Return(mockRows, nil)

	// Execute function
	result, err := resolver.autoComplete(context.TODO())
	if err != nil {
		t.Errorf("Incorrect results. expected error to be [%v] got [%v]", nil, err)

	}
	// Verify response
	AssertStringArrayEqual(t, result, expectedProps, "Error in Test_SearchCompleteQuery_PropNum")
}<|MERGE_RESOLUTION|>--- conflicted
+++ resolved
@@ -23,20 +23,11 @@
 	expectedProps := []*string{&val1, &val2, &val3}
 
 	// Mock the database queries.
-<<<<<<< HEAD
-	mockRows := newMockRows("../resolver/mocks/mock.json", searchInput, prop1, 0)
-
-=======
 	mockRows := newMockRowsWithoutRBAC("../resolver/mocks/mock.json", searchInput, prop1, 0)
->>>>>>> 39d94796
 	// Mock the database query
 	// SELECT DISTINCT "prop" FROM (SELECT "data"->>'kind' AS "prop" FROM "search"."resources" WHERE ("data"->>'kind' IS NOT NULL) LIMIT 100000) AS "searchComplete" ORDER BY prop ASC LIMIT 1000
 	mockPool.EXPECT().Query(gomock.Any(),
-<<<<<<< HEAD
-		gomock.Eq(`SELECT DISTINCT "prop" FROM (SELECT "data"->'kind' AS "prop" FROM "search"."resources" WHERE ("data"->'kind' IS NOT NULL) LIMIT 100000) AS "searchComplete" ORDER BY prop ASC LIMIT 1000`),
-=======
 		gomock.Eq(`SELECT DISTINCT "prop" FROM (SELECT "data"->>'kind' AS "prop" FROM "search"."resources" WHERE (("data"->>'kind' IS NOT NULL) AND (("cluster" = ANY (NULL)) OR ((data->>'_hubClusterResource' = 'true') AND NULL))) LIMIT 100000) AS "searchComplete" ORDER BY prop ASC LIMIT 1000`),
->>>>>>> 39d94796
 		gomock.Eq([]interface{}{})).Return(mockRows, nil)
 
 	// Execute function
@@ -65,11 +56,7 @@
 	fmt.Println("mockRows:", mockRows)
 	// Mock the database query
 	mockPool.EXPECT().Query(gomock.Any(),
-<<<<<<< HEAD
-		gomock.Eq(`SELECT DISTINCT "prop" FROM (SELECT "data"->'kind' AS "prop" FROM "search"."resources" WHERE ("data"->'kind' IS NOT NULL) LIMIT 100000) AS "searchComplete" ORDER BY prop ASC LIMIT 2`),
-=======
 		gomock.Eq(`SELECT DISTINCT "prop" FROM (SELECT "data"->>'kind' AS "prop" FROM "search"."resources" WHERE (("data"->>'kind' IS NOT NULL) AND (("cluster" = ANY (NULL)) OR ((data->>'_hubClusterResource' = 'true') AND NULL))) LIMIT 100000) AS "searchComplete" ORDER BY prop ASC LIMIT 2`),
->>>>>>> 39d94796
 		gomock.Eq([]interface{}{})).Return(mockRows, nil)
 
 	// Execute function
@@ -123,11 +110,7 @@
 	// Mock the database query
 	// check if cluster
 	mockPool.EXPECT().Query(gomock.Any(),
-<<<<<<< HEAD
-		gomock.Eq(`SELECT DISTINCT "prop" FROM (SELECT "data"->'kind' AS "prop" FROM "search"."resources" WHERE (("data"->>'namespace' IN ('openshift', 'openshift-monitoring')) AND ("cluster" IN ('local-cluster')) AND ("data"->'kind' IS NOT NULL)) LIMIT 100000) AS "searchComplete" ORDER BY prop ASC LIMIT 10`),
-=======
 		gomock.Eq(`SELECT DISTINCT "prop" FROM (SELECT "data"->>'kind' AS "prop" FROM "search"."resources" WHERE (("data"->>'namespace' IN ('openshift', 'openshift-monitoring')) AND ("cluster" IN ('local-cluster')) AND ("data"->>'kind' IS NOT NULL) AND (("cluster" = ANY ('{"managed1","managed2"}')) OR ((data->>'_hubClusterResource' = 'true') AND (((COALESCE(data->>'namespace', '') = '') AND (((COALESCE(data->>'apigroup', '') = '') AND (data->>'kind_plural' = 'nodes')) OR ((COALESCE(data->>'apigroup', '') = 'storage.k8s.io') AND (data->>'kind_plural' = 'csinodes')))) OR (((data->>'namespace' = 'default') AND (((COALESCE(data->>'apigroup', '') = '') AND (data->>'kind_plural' = 'configmaps')) OR ((COALESCE(data->>'apigroup', '') = 'v4') AND (data->>'kind_plural' = 'services')))) OR ((data->>'namespace' = 'ocm') AND (((COALESCE(data->>'apigroup', '') = 'v1') AND (data->>'kind_plural' = 'pods')) OR ((COALESCE(data->>'apigroup', '') = 'v2') AND (data->>'kind_plural' = 'deployments'))))))))) LIMIT 100000) AS "searchComplete" ORDER BY prop ASC LIMIT 10`),
->>>>>>> 39d94796
 		gomock.Eq([]interface{}{})).Return(mockRows, nil)
 
 	// Execute function
@@ -177,11 +160,7 @@
 	fmt.Println("mockRows:", mockRows)
 	// Mock the database query
 	mockPool.EXPECT().Query(gomock.Any(),
-<<<<<<< HEAD
-		gomock.Eq(`SELECT DISTINCT "prop" FROM (SELECT "data"->'created' AS "prop" FROM "search"."resources" WHERE ("data"->'created' IS NOT NULL) LIMIT 100000) AS "searchComplete" ORDER BY prop ASC LIMIT 1000`),
-=======
 		gomock.Eq(`SELECT DISTINCT "prop" FROM (SELECT "data"->>'created' AS "prop" FROM "search"."resources" WHERE (("data"->>'created' IS NOT NULL) AND (("cluster" = ANY (NULL)) OR ((data->>'_hubClusterResource' = 'true') AND NULL))) LIMIT 100000) AS "searchComplete" ORDER BY prop ASC LIMIT 1000`),
->>>>>>> 39d94796
 		gomock.Eq([]interface{}{})).Return(mockRows, nil)
 
 	// Execute function
@@ -210,11 +189,7 @@
 	// SELECT DISTINCT "prop" FROM (SELECT "data"->>'current' AS "prop" FROM "search"."resources" WHERE ("data"->>'current' IS NOT NULL) LIMIT 100000) AS "searchComplete" ORDER BY prop ASC LIMIT 1000
 
 	mockPool.EXPECT().Query(gomock.Any(),
-<<<<<<< HEAD
-		gomock.Eq(`SELECT DISTINCT "prop" FROM (SELECT "data"->'current' AS "prop" FROM "search"."resources" WHERE ("data"->'current' IS NOT NULL) LIMIT 100000) AS "searchComplete" ORDER BY prop ASC LIMIT 1000`),
-=======
 		gomock.Eq(`SELECT DISTINCT "prop" FROM (SELECT "data"->>'current' AS "prop" FROM "search"."resources" WHERE (("data"->>'current' IS NOT NULL) AND (("cluster" = ANY ('{"managed1","managed2"}')) OR ((data->>'_hubClusterResource' = 'true') AND NULL))) LIMIT 100000) AS "searchComplete" ORDER BY prop ASC LIMIT 1000`),
->>>>>>> 39d94796
 		gomock.Eq([]interface{}{})).Return(mockRows, nil)
 
 	// Execute function
