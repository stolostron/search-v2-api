--- conflicted
+++ resolved
@@ -4,10 +4,6 @@
 import (
 	"context"
 	"fmt"
-<<<<<<< HEAD
-=======
-
->>>>>>> 65d4eb41
 	"testing"
 
 	"github.com/golang/mock/gomock"
@@ -56,10 +52,6 @@
 
 	// Execute function
 	result, err := resolver.autoComplete(context.TODO())
-<<<<<<< HEAD
-	fmt.Println("error: ", err)
-=======
->>>>>>> 65d4eb41
 	// Verify response
 	AssertStringArrayEqual(t, result, expectedProps, "Error in Test_SearchCompleteNoProp_Query")
 	assert.NotNil(t, err, "Expected error")
@@ -78,44 +70,12 @@
 	val2 := "ReplicaSet"
 	val3 := "ConfigMap"
 	expectedProps := []*string{&val1, &val2, &val3}
-<<<<<<< HEAD
 
 	// Mock the database queries.
 	mockRows := newMockRows("../resolver/mocks/mock.json", searchInput, prop1)
 	// Mock the database query
 	mockPool.EXPECT().Query(gomock.Any(),
 		gomock.Eq(`SELECT DISTINCT "data"->>'kind' FROM "search"."resources" WHERE (("data"->>'namespace' IN ('openshift', 'openshift-monitoring')) AND ("cluster" IN ('local-cluster')) AND ("data"->>'kind' IS NOT NULL)) ORDER BY "data"->>'kind' ASC LIMIT 10`),
-		gomock.Eq([]interface{}{})).Return(mockRows, nil)
-
-	// Execute function
-	result, _ := resolver.autoComplete(context.TODO())
-
-	// Verify response
-	AssertStringArrayEqual(t, result, expectedProps, "Error in Test_SearchCompleteWithFilter_Query")
-}
-
-func Test_SearchCompleteWithCluster(t *testing.T) {
-	// Create a SearchCompleteResolver instance with a mock connection pool.
-	prop1 := "cluster"
-
-	cluster := "local-cluster"
-	limit := 10
-	searchInput := &model.SearchInput{Limit: &limit}
-
-	resolver, mockPool := newMockSearchComplete(t, searchInput, prop1)
-	expectedProps := []*string{&cluster}
-=======
->>>>>>> 65d4eb41
-
-	// Mock the database queries.
-	mockRows := newMockRows("../resolver/mocks/mock.json", searchInput, prop1)
-	// Mock the database query
-	mockPool.EXPECT().Query(gomock.Any(),
-<<<<<<< HEAD
-		gomock.Eq(`SELECT DISTINCT "cluster" FROM "search"."resources" WHERE (("cluster" IS NOT NULL) AND ("cluster" != '')) ORDER BY "cluster" ASC LIMIT 10`),
-=======
-		gomock.Eq(`SELECT DISTINCT "data"->>'kind' FROM "search"."resources" WHERE (("data"->>'namespace' IN ('openshift', 'openshift-monitoring')) AND ("cluster" IN ('local-cluster')) AND ("data"->>'kind' IS NOT NULL)) ORDER BY "data"->>'kind' ASC LIMIT 10`),
->>>>>>> 65d4eb41
 		gomock.Eq([]interface{}{})).Return(mockRows, nil)
 
 	// Execute function
