// Copyright Contributors to the Open Cluster Management project
package resolver

import (
	"context"
	"encoding/json"
	"fmt"
	"io/ioutil"
	"sort"
	"strconv"
	"strings"
	"sync"
	"testing"

	"github.com/driftprogramming/pgxpoolmock"
	"github.com/golang/mock/gomock"
	"github.com/jackc/pgconn"
	"github.com/jackc/pgproto3/v2"
	"github.com/stolostron/search-v2-api/graph/model"
	"github.com/stolostron/search-v2-api/pkg/rbac"
	"k8s.io/klog/v2"
)

func newUserData() ([]rbac.Resource, map[string][]rbac.Resource, map[string]struct{}) {
	csres := []rbac.Resource{{Apigroup: "", Kind: "nodes"}, {Apigroup: "storage.k8s.io", Kind: "csinodes"}}
	nsres1 := []rbac.Resource{{Apigroup: "v1", Kind: "pods"}, {Apigroup: "v2", Kind: "deployments"}}
	nsres2 := []rbac.Resource{{Apigroup: "", Kind: "configmaps"}, {Apigroup: "v4", Kind: "services"}}
	nsScopeAccess := map[string][]rbac.Resource{}
<<<<<<< HEAD
	managedClusters := make(map[string]struct{}, 2)
	managedClusters["managed1"] = struct{}{}
	managedClusters["managed2"] = struct{}{}
=======
	managedClusters := map[string]struct{}{"managed1": {}, "managed2": {}}
>>>>>>> ddaf5482
	nsScopeAccess["ocm"] = nsres1
	nsScopeAccess["default"] = nsres2
	return csres, nsScopeAccess, managedClusters
}

func newMockSearchResolver(t *testing.T, input *model.SearchInput, uids []*string, ud *rbac.UserData) (*SearchResult, *pgxpoolmock.MockPgxPool) {
	ctrl := gomock.NewController(t)
	defer ctrl.Finish()
	mockPool := pgxpoolmock.NewMockPgxPool(ctrl)

	mockResolver := &SearchResult{
		input:    input,
		pool:     mockPool,
		uids:     uids,
		wg:       sync.WaitGroup{},
		userData: ud,
		context:  context.WithValue(context.Background(), rbac.ContextAuthTokenKey, "123456"),
	}

	return mockResolver, mockPool
}
func newMockSearchComplete(t *testing.T, input *model.SearchInput, property string, ud *rbac.UserData) (*SearchCompleteResult, *pgxpoolmock.MockPgxPool) {
	ctrl := gomock.NewController(t)
	defer ctrl.Finish()
	mockPool := pgxpoolmock.NewMockPgxPool(ctrl)

	mockResolver := &SearchCompleteResult{
		input:    input,
		pool:     mockPool,
		property: property,
		userData: ud,
	}
	return mockResolver, mockPool
}
func newMockSearchSchema(t *testing.T) (*SearchSchema, *pgxpoolmock.MockPgxPool) {
	ctrl := gomock.NewController(t)
	defer ctrl.Finish()
	mockPool := pgxpoolmock.NewMockPgxPool(ctrl)

	mockResolver := &SearchSchema{
		pool: mockPool,
	}
	return mockResolver, mockPool
}

func newMockMessage(t *testing.T, ud *rbac.UserData) (*Message, *pgxpoolmock.MockPgxPool) {
	ctrl := gomock.NewController(t)
	defer ctrl.Finish()
	mockPool := pgxpoolmock.NewMockPgxPool(ctrl)

	mockResolver := &Message{
		userData: ud,
	}
	return mockResolver, mockPool
}

// ====================================================
// Mock the Row interface defined in the pgx library.
// https://github.com/jackc/pgx/blob/master/rows.go#L24
// ====================================================
type Row struct {
	MockValue int
}

func (r *Row) Scan(dest ...interface{}) error {
	*dest[0].(*int) = r.MockValue
	return nil
}

//Prop will be the property input for searchComplete
func newMockRowsWithoutRBAC(mockDataFile string, input *model.SearchInput, prop string, limit int) *MockRows {
	// Read json file and build mock data
	bytes, _ := ioutil.ReadFile(mockDataFile)
	var data map[string]interface{}
	if err := json.Unmarshal(bytes, &data); err != nil {
		panic(err)
	}

	columns := data["columns"].([]interface{})
	columnHeaders := make([]string, len(columns))
	for i, col := range columns {
		columnHeaders[i] = col.(string)
	}

	items := data["records"].([]interface{})

	mockData := make([]map[string]interface{}, 0)

	switch prop {
	case "":

		for _, item := range items {
			if !strings.Contains(mockDataFile, "rel") { // load resources file

				if useInputFilterToLoadData(mockDataFile, input, item) {
					uid := item.(map[string]interface{})["uid"]

					mockDatum := map[string]interface{}{
						"uid":      uid,
						"cluster":  strings.Split(uid.(string), "/")[0],
						"data":     item.(map[string]interface{})["properties"],
						"destid":   item.(map[string]interface{})["DestUID"],
						"destkind": item.(map[string]interface{})["DestKind"],
					}

					mockData = append(mockData, mockDatum)
				}

			} else { // load relations file
				mockDatum := map[string]interface{}{
					"level": item.(map[string]interface{})["Level"],
					"uid":   item.(map[string]interface{})["DestUID"],
					"kind":  item.(map[string]interface{})["DestKind"],
				}
				mockData = append(mockData, mockDatum)
			}
		}
	default: // For searchschema and searchComplete
		// For searchComplete
		propsString := map[string]string{}
		var propsList []interface{}
		propsArray := []map[string]interface{}{}

		for _, item := range items {
			uid := item.(map[string]interface{})["uid"]
			cluster := strings.Split(uid.(string), "/")[0]
			data := item.(map[string]interface{})["properties"].(map[string]interface{})

			if prop == "cluster" {
				propsString[cluster] = ""
			} else if prop == "srchAddonDisabledCluster" {
				propsString["managed1"] = ""
			} else {
				if _, ok := data[prop]; ok {

					switch v := data[prop].(type) {

					case float64:
						propsString[strconv.Itoa(int(v))] = ""
					case map[string]interface{}:
						propsArray = append(propsArray, v)
					case []interface{}:

						propsList = append(propsList, v...)

					default:
						propsString[v.(string)] = ""
					}
				}
			}

		}

		// get the keys from props above. ex if we have a prop of type string like "kind":"Template"
		// then above we only save data[prop] = "Template" value as key nothing as value
		if len(propsString) != 0 {
			mapKeys := []interface{}{}
			for key := range propsString {
				mapKeys = append(mapKeys, key)
			}

			//if limit is set, sort results and send only the assigned limit
			if limit > 0 && len(mapKeys) >= limit {
				switch mapKeys[0].(type) {
				case string:
					mapKey := make([]string, len(mapKeys))
					for i, v := range mapKeys {
						mapKey[i] = v.(string)
					}
					sort.Strings(mapKey)
					mapKeys = []interface{}{}
					for _, v := range mapKey {
						mapKeys = append(mapKeys, v)
					}
				case int:
					sort.Slice(mapKeys, func(i, j int) bool {
						numA, _ := mapKeys[i].(int)
						numB, _ := mapKeys[j].(int)
						return numA < numB
					})
				}

				mapKeys = mapKeys[:limit]
			}
			for _, key := range mapKeys {
				mockDatum := map[string]interface{}{
					"prop": key,
				}
				mockData = append(mockData, mockDatum)

			}
		} else if len(propsArray) != 0 {

			mapKeys := []map[string]interface{}{}
			mapKeys = append(mapKeys, propsArray...)

			for _, key := range mapKeys {
				mockDatum := map[string]interface{}{
					"propArray": key,
				}
				mockData = append(mockData, mockDatum)

			}

		} else if len(propsList) != 0 {
			mapKeys := []interface{}{}
			mapKeys = append(mapKeys, propsList...)

			for _, key := range mapKeys {
				mockDatum := map[string]interface{}{
					"propList": key,
				}
				mockData = append(mockData, mockDatum)

			}

		}
	}

	return &MockRows{
		mockData:      mockData,
		index:         0,
		columnHeaders: columnHeaders,
	}
}

//TODO: divide the function above into two functions:
//1. function to get the mock data (keep simple)
//2. function to filter the mock data we get from step 1.

func stringInSlice(a string, list []string) bool {
	for _, b := range list {
		if strings.EqualFold(b, a) {
			return true
		}
	}
	return false
}

// Only load mock data items if the input filters conditions are satisfied
func useInputFilterToLoadData(mockDataFile string, input *model.SearchInput, item interface{}) bool {
	// var destkind string
	var relatedValues []string

	if len(input.RelatedKinds) > 0 {
		relatedValues = pointerToStringArray(input.RelatedKinds)
		data := item.(map[string]interface{})["properties"].(map[string]interface{})
		destkind := data["kind"].(string)
		if stringInSlice(destkind, relatedValues) {
			return true // If the resource kind is not in RelatedKinds, do not load it
		} else {
			return false
		}
	}

	for _, filter := range input.Filters {
		if len(filter.Values) > 0 {
			values := pointerToStringArray(filter.Values) //get the filter values

			opValueMap := getOperatorAndNumDateFilter(filter.Property, values) // get the filter values if property is a number or date
			var op string
			for key, val := range opValueMap {
				op = key
				values = val
			}

			uid := item.(map[string]interface{})["uid"]

			if filter.Property == "cluster" {
				cluster := strings.Split(uid.(string), "/")[0]
				if !stringInSlice(cluster, values) {
					return false // If the filter value is not in resource, do not load it
				}
			} else {
				data := item.(map[string]interface{})["properties"].(map[string]interface{})

				if data[filter.Property] == nil { // if required property is not set, don't load the item
					return false
				}
				var filterValue int
				var err error
				if op != "" {
					filterValue, err = strconv.Atoi(values[0]) // if the property is a number, get the first value
					// It will be a date property if there is error in conversion and operator is ">"
					if err != nil && op != ">" {
						fmt.Println("Error converting value to int", err)
					}
				}

				switch op {
				case "<":
					return int(data[filter.Property].(float64)) < filterValue

				case ">":
					_, ok := data[filter.Property].(float64)
					return ok && int(data[filter.Property].(float64)) > filterValue

				case ">=":
					return int(data[filter.Property].(float64)) >= filterValue
				case "<=":
					return int(data[filter.Property].(float64)) <= filterValue
				case "!", "!=":
					return int(data[filter.Property].(float64)) != filterValue
				case "=":
					return int(data[filter.Property].(float64)) == filterValue
				default:
					// If the filter value is not in resource, do not load it
					return stringInSlice(data[filter.Property].(string), values)
				}
			}
		}
	}
	return true
}

type MockRows struct {
	mockData      []map[string]interface{}
	index         int
	columnHeaders []string
}

// ====================================================
// Mock the Rows interface defined in the pgx library.
// https://github.com/jackc/pgx/blob/master/rows.go#L24
// ====================================================
// In order to use mock pgx rows similar to regular postgres rows,
// we need to mock all the fields associated with pgx rows.

func (r *MockRows) Close() {}

func (r *MockRows) Err() error { return nil }

func (r *MockRows) CommandTag() pgconn.CommandTag { return nil }

func (r *MockRows) FieldDescriptions() []pgproto3.FieldDescription { return nil }

func (r *MockRows) Next() bool {
	r.index = r.index + 1
	return r.index <= len(r.mockData)
}

//Mocking the Scan function for rows:
func (r *MockRows) Scan(dest ...interface{}) error {

	if len(dest) > 1 { // For search function

		for i := range dest {
			switch v := dest[i].(type) {
			case *int:
				*dest[i].(*int) = int(r.mockData[r.index-1][r.columnHeaders[i]].(float64))
			case *string:
				*dest[i].(*string) = r.mockData[r.index-1][r.columnHeaders[i]].(string)
			case *map[string]interface{}:
				*dest[i].(*map[string]interface{}) = r.mockData[r.index-1][r.columnHeaders[i]].(map[string]interface{})
			case *interface{}:
				dest[i] = r.mockData[r.index-1][r.columnHeaders[i]]
			case nil:
				klog.Info("error type %T", v)
			default:
				klog.Info("unexpected type %T", v)

			}

		}
	} else if len(dest) == 1 { // For searchComplete function and resolveUIDs function
		_, ok := r.mockData[r.index-1]["prop"] //Check if prop is present in mockdata

		if ok {
			*dest[0].(*interface{}) = r.mockData[r.index-1]["prop"].(string)

		} else {
			_, ok := r.mockData[r.index-1]["propArray"]
			if ok {
				*dest[0].(*interface{}) = r.mockData[r.index-1]["propArray"].(map[string]interface{})

			} else {
				_, ok := r.mockData[r.index-1]["propList"]
				if ok {
					*dest[0].(*interface{}) = r.mockData[r.index-1]["propList"].(string)
				} else { //used by resolveUIDs function
					*dest[0].(*string) = r.mockData[r.index-1]["uid"].(string)

				}
			}
		}
	}
	return nil
}

func (r *MockRows) Values() ([]interface{}, error) { return nil, nil }

func (r *MockRows) RawValues() [][]byte { return nil }

func AssertStringArrayEqual(t *testing.T, result, expected []*string, message string) {

	resultSorted := pointerToStringArray(result)
	sort.Strings(resultSorted)
	expectedSorted := pointerToStringArray(expected)
	sort.Strings(expectedSorted)

	for i, exp := range expectedSorted {
		if resultSorted[i] != exp {
			t.Errorf("%s expected [%v] got [%v]", message, expectedSorted, resultSorted)
			return
		}
	}
}<|MERGE_RESOLUTION|>--- conflicted
+++ resolved
@@ -26,13 +26,7 @@
 	nsres1 := []rbac.Resource{{Apigroup: "v1", Kind: "pods"}, {Apigroup: "v2", Kind: "deployments"}}
 	nsres2 := []rbac.Resource{{Apigroup: "", Kind: "configmaps"}, {Apigroup: "v4", Kind: "services"}}
 	nsScopeAccess := map[string][]rbac.Resource{}
-<<<<<<< HEAD
-	managedClusters := make(map[string]struct{}, 2)
-	managedClusters["managed1"] = struct{}{}
-	managedClusters["managed2"] = struct{}{}
-=======
 	managedClusters := map[string]struct{}{"managed1": {}, "managed2": {}}
->>>>>>> ddaf5482
 	nsScopeAccess["ocm"] = nsres1
 	nsScopeAccess["default"] = nsres2
 	return csres, nsScopeAccess, managedClusters
