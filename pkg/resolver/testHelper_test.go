--- conflicted
+++ resolved
@@ -33,17 +33,13 @@
 	return csres, nsScopeAccess, managedClusters
 }
 
-<<<<<<< HEAD
-func newMockSearchResolver(t *testing.T, input *model.SearchInput, uids []*string, ud *rbac.UserData, propTypes map[string]string) (*SearchResult, *pgxpoolmock.MockPgxPool) {
-=======
 func getUserInfo() authv1.UserInfo {
 	return authv1.UserInfo{
 		UID:      "unique-user-id",
 		Username: "unique-username",
 	}
 }
-func newMockSearchResolver(t *testing.T, input *model.SearchInput, uids []*string, ud *rbac.UserData) (*SearchResult, *pgxpoolmock.MockPgxPool) {
->>>>>>> fb6729cb
+func newMockSearchResolver(t *testing.T, input *model.SearchInput, uids []*string, ud *rbac.UserData, propTypes map[string]string) (*SearchResult, *pgxpoolmock.MockPgxPool) {
 	ctrl := gomock.NewController(t)
 	defer ctrl.Finish()
 	mockPool := pgxpoolmock.NewMockPgxPool(ctrl)
@@ -437,19 +433,4 @@
 			return
 		}
 	}
-}
-
-func AssertStringArrayListEqual(t *testing.T, result []*string, expected []*string, message string) {
-
-	resultSorted := pointerToStringArray(result)
-	sort.Strings(resultSorted)
-	expectedSorted := pointerToStringArray(expected)
-	sort.Strings(expectedSorted)
-
-	for i, exp := range expectedSorted {
-		if resultSorted[i] != exp {
-			t.Errorf("%s expected [%v] got [%v]", message, expectedSorted, resultSorted)
-			return
-		}
-	}
 }