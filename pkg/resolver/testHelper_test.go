// Copyright Contributors to the Open Cluster Management project
package resolver

import (
	"context"
	"encoding/json"
	"fmt"
	"io/ioutil"
	"sort"
	"strconv"
	"strings"
	"sync"
	"testing"

	"github.com/driftprogramming/pgxpoolmock"
	"github.com/golang/mock/gomock"
	"github.com/jackc/pgconn"
	"github.com/jackc/pgproto3/v2"
	"github.com/stolostron/search-v2-api/graph/model"
	"github.com/stolostron/search-v2-api/pkg/rbac"
	"k8s.io/klog/v2"
)

func newUserData() ([]rbac.Resource, map[string][]rbac.Resource, []string) {
	csres := []rbac.Resource{{Apigroup: "", Kind: "nodes"}, {Apigroup: "storage.k8s.io", Kind: "csinodes"}}
	nsres1 := []rbac.Resource{{Apigroup: "v1", Kind: "pods"}, {Apigroup: "v2", Kind: "deployments"}}
	nsres2 := []rbac.Resource{{Apigroup: "", Kind: "configmaps"}, {Apigroup: "v4", Kind: "services"}}
	nsScopeAccess := map[string][]rbac.Resource{}
	managedClusters := []string{"managed1", "managed2"}
	nsScopeAccess["ocm"] = nsres1
	nsScopeAccess["default"] = nsres2
	return csres, nsScopeAccess, managedClusters
}

func newMockSearchResolver(t *testing.T, input *model.SearchInput, uids []*string, ud *rbac.UserData) (*SearchResult, *pgxpoolmock.MockPgxPool) {
	ctrl := gomock.NewController(t)
	defer ctrl.Finish()
	mockPool := pgxpoolmock.NewMockPgxPool(ctrl)

	mockResolver := &SearchResult{
		input:    input,
		pool:     mockPool,
		uids:     uids,
		wg:       sync.WaitGroup{},
		userData: ud,
		context:  context.Background(),
	}

	return mockResolver, mockPool
}
func newMockSearchComplete(t *testing.T, input *model.SearchInput, property string, ud *rbac.UserData) (*SearchCompleteResult, *pgxpoolmock.MockPgxPool) {
	ctrl := gomock.NewController(t)
	defer ctrl.Finish()
	mockPool := pgxpoolmock.NewMockPgxPool(ctrl)

	mockResolver := &SearchCompleteResult{
		input:    input,
		pool:     mockPool,
		property: property,
		userData: ud,
	}
	return mockResolver, mockPool
}
func newMockSearchSchema(t *testing.T) (*SearchSchema, *pgxpoolmock.MockPgxPool) {
	ctrl := gomock.NewController(t)
	defer ctrl.Finish()
	mockPool := pgxpoolmock.NewMockPgxPool(ctrl)

	mockResolver := &SearchSchema{
		pool: mockPool,
	}
	return mockResolver, mockPool
}

// func newMockMessage(t *testing.T, ud *rbac.UserData) (*Message, *pgxpoolmock.MockPgxPool) {
// 	ctrl := gomock.NewController(t)
// 	defer ctrl.Finish()
// 	mockPool := pgxpoolmock.NewMockPgxPool(ctrl)

// 	mockResolver := &Message{
// 		userData: ud,
// 	}
// 	return mockResolver, mockPool
// }

// ====================================================
// Mock the Row interface defined in the pgx library.
// https://github.com/jackc/pgx/blob/master/rows.go#L24
// ====================================================
type Row struct {
	MockValue int
}

func (r *Row) Scan(dest ...interface{}) error {
	*dest[0].(*int) = r.MockValue
	return nil
}

//Prop will be the property input for searchComplete
func newMockRowsWithoutRBAC(mockDataFile string, input *model.SearchInput, prop string, limit int) *MockRows {
	// Read json file and build mock data
	bytes, _ := ioutil.ReadFile(mockDataFile)
	var data map[string]interface{}
	if err := json.Unmarshal(bytes, &data); err != nil {
		panic(err)
	}

	columns := data["columns"].([]interface{})
	columnHeaders := make([]string, len(columns))
	for i, col := range columns {
		columnHeaders[i] = col.(string)
	}

	items := data["records"].([]interface{})

	mockData := make([]map[string]interface{}, 0)

	switch prop {
	case "":

		for _, item := range items {
			if !strings.Contains(mockDataFile, "rel") { // load resources file

				if useInputFilterToLoadData(mockDataFile, input, item) {
					uid := item.(map[string]interface{})["uid"]

					mockDatum := map[string]interface{}{
						"uid":      uid,
						"cluster":  strings.Split(uid.(string), "/")[0],
						"data":     item.(map[string]interface{})["properties"],
						"destid":   item.(map[string]interface{})["DestUID"],
						"destkind": item.(map[string]interface{})["DestKind"],
					}

					mockData = append(mockData, mockDatum)
				}

			} else { // load relations file
				mockDatum := map[string]interface{}{
					"level": item.(map[string]interface{})["Level"],
					"uid":   item.(map[string]interface{})["DestUID"],
					"kind":  item.(map[string]interface{})["DestKind"],
				}
				mockData = append(mockData, mockDatum)
			}
		}
	default: // For searchschema and searchComplete
		// For searchComplete
		propsString := map[string]string{}
		propsArray := []map[string]interface{}{}
		for _, item := range items {
			uid := item.(map[string]interface{})["uid"]
			cluster := strings.Split(uid.(string), "/")[0]
			data := item.(map[string]interface{})["properties"].(map[string]interface{})

			if prop == "cluster" {
<<<<<<< HEAD
				propsString[cluster] = ""
=======
				props[cluster] = ""
			} else if prop == "srchAddonDisabledCluster" {
				props["managed1"] = ""
>>>>>>> 7662ad0b
			} else {
				if _, ok := data[prop]; ok {

					switch v := data[prop].(type) {

					case float64:
						propsString[strconv.Itoa(int(v))] = ""
					case map[string]interface{}:
						propsArray = append(propsArray, v)
					default:
						propsString[v.(string)] = ""
					}
				}
			}

		}

		// get the keys from props above. ex if we have a prop of type string like "kind":"Template"
		// then above we only save data[prop] = "Template" value as key nothing as value
		if len(propsString) != 0 {
			mapKeys := []interface{}{}
			for key := range propsString {
				mapKeys = append(mapKeys, key)
			}

			//if limit is set, sort results and send only the assigned limit
			if limit > 0 && len(mapKeys) >= limit {
				switch mapKeys[0].(type) {
				case string:
					mapKey := make([]string, len(mapKeys))
					for i, v := range mapKeys {
						mapKey[i] = v.(string)
					}
					sort.Strings(mapKey)
					mapKeys = []interface{}{}
					for _, v := range mapKey {
						mapKeys = append(mapKeys, v)
					}
				case int:
					sort.Slice(mapKeys, func(i, j int) bool {
						numA, _ := mapKeys[i].(int)
						numB, _ := mapKeys[j].(int)
						return numA < numB
					})
				}

				mapKeys = mapKeys[:limit]
			}
			for _, key := range mapKeys {
				mockDatum := map[string]interface{}{
					"prop": key,
				}
				mockData = append(mockData, mockDatum)

			}
		} else if len(propsArray) != 0 {

			mapKeys := []map[string]interface{}{}
			mapKeys = append(mapKeys, propsArray...)

			for _, key := range mapKeys {
				mockDatum := map[string]interface{}{
					"propArray": key,
				}
				mockData = append(mockData, mockDatum)

			}

		}
	}

	return &MockRows{
		mockData:      mockData,
		index:         0,
		columnHeaders: columnHeaders,
	}
}

//TODO: divide the function above into two functions:
//1. function to get the mock data (keep simple)
//2. function to filter the mock data we get from step 1.

func stringInSlice(a string, list []string) bool {
	for _, b := range list {
		if strings.EqualFold(b, a) {
			return true
		}
	}
	return false
}

// Only load mock data items if the input filters conditions are satisfied
func useInputFilterToLoadData(mockDataFile string, input *model.SearchInput, item interface{}) bool {
	// var destkind string
	var relatedValues []string

	if len(input.RelatedKinds) > 0 {
		relatedValues = pointerToStringArray(input.RelatedKinds)
		data := item.(map[string]interface{})["properties"].(map[string]interface{})
		destkind := data["kind"].(string)
		if stringInSlice(destkind, relatedValues) {
			return true // If the resource kind is not in RelatedKinds, do not load it
		} else {
			return false
		}
	}

	for _, filter := range input.Filters {
		if len(filter.Values) > 0 {
			values := pointerToStringArray(filter.Values) //get the filter values

			opValueMap := getOperatorAndNumDateFilter(filter.Property, values) // get the filter values if property is a number or date
			var op string
			for key, val := range opValueMap {
				op = key
				values = val
			}

			uid := item.(map[string]interface{})["uid"]

			if filter.Property == "cluster" {
				cluster := strings.Split(uid.(string), "/")[0]
				if !stringInSlice(cluster, values) {
					return false // If the filter value is not in resource, do not load it
				}
			} else {
				data := item.(map[string]interface{})["properties"].(map[string]interface{})

				if data[filter.Property] == nil { // if required property is not set, don't load the item
					return false
				}
				var filterValue int
				var err error
				if op != "" {
					filterValue, err = strconv.Atoi(values[0]) // if the property is a number, get the first value
					// It will be a date property if there is error in conversion and operator is ">"
					if err != nil && op != ">" {
						fmt.Println("Error converting value to int", err)
					}
				}

				switch op {
				case "<":
					return int(data[filter.Property].(float64)) < filterValue

				case ">":
					_, ok := data[filter.Property].(float64)
					return ok && int(data[filter.Property].(float64)) > filterValue

				case ">=":
					return int(data[filter.Property].(float64)) >= filterValue
				case "<=":
					return int(data[filter.Property].(float64)) <= filterValue
				case "!", "!=":
					return int(data[filter.Property].(float64)) != filterValue
				case "=":
					return int(data[filter.Property].(float64)) == filterValue
				default:
					// If the filter value is not in resource, do not load it
					return stringInSlice(data[filter.Property].(string), values)
				}
			}
		}
	}
	return true
}

type MockRows struct {
	mockData      []map[string]interface{}
	index         int
	columnHeaders []string
}

// ====================================================
// Mock the Rows interface defined in the pgx library.
// https://github.com/jackc/pgx/blob/master/rows.go#L24
// ====================================================
// In order to use mock pgx rows similar to regular postgres rows,
// we need to mock all the fields associated with pgx rows.

func (r *MockRows) Close() {}

func (r *MockRows) Err() error { return nil }

func (r *MockRows) CommandTag() pgconn.CommandTag { return nil }

func (r *MockRows) FieldDescriptions() []pgproto3.FieldDescription { return nil }

func (r *MockRows) Next() bool {
	r.index = r.index + 1
	return r.index <= len(r.mockData)
}

//Mocking the Scan function for rows:
func (r *MockRows) Scan(dest ...interface{}) error {

	if len(dest) > 1 { // For search function

		for i := range dest {
			switch v := dest[i].(type) {
			case *int:
				*dest[i].(*int) = int(r.mockData[r.index-1][r.columnHeaders[i]].(float64))
			case *string:
				*dest[i].(*string) = r.mockData[r.index-1][r.columnHeaders[i]].(string)
			case *map[string]interface{}:
				*dest[i].(*map[string]interface{}) = r.mockData[r.index-1][r.columnHeaders[i]].(map[string]interface{})
			case *interface{}:
				dest[i] = r.mockData[r.index-1][r.columnHeaders[i]]
			case nil:
				klog.Info("error type %T", v)
			default:
				klog.Info("unexpected type %T", v)

			}

		}
	} else if len(dest) == 1 { // For searchComplete function and resolveUIDs function
		_, ok := r.mockData[r.index-1]["prop"] //Check if prop is present in mockdata

		if ok {
			*dest[0].(*interface{}) = r.mockData[r.index-1]["prop"].(string)

		} else {
			_, ok := r.mockData[r.index-1]["propArray"]
			if ok {
				*dest[0].(*interface{}) = r.mockData[r.index-1]["propArray"].(map[string]interface{})
			} else { //used by resolveUIDs function
				*dest[0].(*string) = r.mockData[r.index-1]["uid"].(string)

			}

		}
	}
	return nil
}

func (r *MockRows) Values() ([]interface{}, error) { return nil, nil }

func (r *MockRows) RawValues() [][]byte { return nil }

func AssertStringArrayEqual(t *testing.T, result, expected []*string, message string) {

	resultSorted := pointerToStringArray(result)
	sort.Strings(resultSorted)
	expectedSorted := pointerToStringArray(expected)
	sort.Strings(expectedSorted)

	for i, exp := range expectedSorted {
		if resultSorted[i] != exp {
			t.Errorf("%s expected [%v] got [%v]", message, expectedSorted, resultSorted)
			return
		}
	}
}

// func AssertMapArrayEqual(t *testing.T, result []*string, expected []*map[string]interface{}, message string) {

// 	resultSorted := pointerToStringArray(result)
// 	sort.Strings(resultSorted)
// 	expectedSorted := pointerToMapArray(expected)
// 	// sort.Strings(expectedSorted)
// 	var expectedCleanedArray []string
// 	// for k, val := range expected {
// 	// 	expectedCleaned := fmt.Sprintf(`{%s:%s}`, k, val)
// 	// 	expectedCleanedArray = append(expectedCleanedArray, expectedCleaned)
// 	// }
// 	sort.Strings(expectedCleanedArray)

// 	fmt.Println("Result before parse:", result)
// 	fmt.Println("Expected before parse:", expectedCleanedArray)

// 	for i, exp := range expectedCleanedArray {
// 		if resultSorted[i] != exp {
// 			t.Errorf("%s expected [%v] got [%v]", message, expectedSorted, resultSorted)
// 			return
// 		}
// 	}
// }<|MERGE_RESOLUTION|>--- conflicted
+++ resolved
@@ -154,13 +154,9 @@
 			data := item.(map[string]interface{})["properties"].(map[string]interface{})
 
 			if prop == "cluster" {
-<<<<<<< HEAD
 				propsString[cluster] = ""
-=======
-				props[cluster] = ""
 			} else if prop == "srchAddonDisabledCluster" {
-				props["managed1"] = ""
->>>>>>> 7662ad0b
+				propsString["managed1"] = ""
 			} else {
 				if _, ok := data[prop]; ok {
 
