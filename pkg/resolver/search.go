--- conflicted
+++ resolved
@@ -214,17 +214,6 @@
 	return items, nil
 }
 
-<<<<<<< HEAD
-//Set limit for queries
-func (s *SearchResult) setLimit() int {
-	var limit int
-	if s.input != nil && s.input.Limit != nil && *s.input.Limit > 0 {
-		limit = *s.input.Limit
-	} else if s.input != nil && s.input.Limit != nil && *s.input.Limit == -1 {
-		klog.Warning("No limit set. Fetching all results.")
-	} else {
-		limit = config.Cfg.QueryLimit
-=======
 // Remove operator (<=, >=, !=, !, <, >, =) if any from values
 func getOperator(values []string) map[string][]string {
 	// Get the operator (/^<=|^>=|^!=|^!|^<|^>|^=/)
@@ -338,132 +327,6 @@
 		}
 	}
 	return opValueMap
-}
-
-func (s *SearchResult) getRelations() []SearchRelatedResult {
-	klog.V(3).Infof("Resolving relationships for [%d] uids.\n", len(s.uids))
-	var whereDs []exp.Expression
-
-	if len(s.input.RelatedKinds) > 0 {
-		relatedKinds := pointerToStringArray(s.input.RelatedKinds)
-		whereDs = append(whereDs, goqu.C("destkind").In(relatedKinds).Expression())
-		klog.Warning("TODO: The relationships query must use the provided kind filters effectively.")
-	}
-	//The level can be parameterized later, if needed, for applications
-	whereDs = append(whereDs, goqu.C("level").Eq(1)) // Add filter to select only level 1 relationships
-
-	//defining variables
-	items := []map[string]interface{}{}
-	var kindSlice []string
-	var kindList []string
-	var countList []int
-
-	schema := goqu.S("search")
-	selectBase := make([]interface{}, 0)
-	selectBase = append(selectBase, "r.uid", "r.data", "e.destkind", "e.sourceid", "e.destid",
-		goqu.L("ARRAY[r.uid]").As("path"), goqu.L("1").As("level"))
-
-	selectNext := make([]interface{}, 0)
-	selectNext = append(selectNext, "r.uid", "r.data", "e.destkind", "e.sourceid", "e.destid",
-		goqu.L("sg.path||r.uid").As("path"), goqu.L("level+1").As("level"))
-	// Original query to find relations between resources - accepts an array of uids
-	// =============================================================================
-	// relQuery := strings.TrimSpace(`WITH RECURSIVE
-	// 	search_graph(uid, data, destkind, sourceid, destid, path, level)
-	// 	AS (
-	// 	SELECT r.uid, r.data, e.destkind, e.sourceid, e.destid, ARRAY[r.uid] AS path, 1 AS level
-	// 		FROM search.resources r
-	// 		INNER JOIN
-	// 			search.edges e ON (r.uid = e.sourceid) OR (r.uid = e.destid)
-	// 		 WHERE r.uid = ANY($1)
-	// 	UNION
-	// 	SELECT r.uid, r.data, e.destkind, e.sourceid, e.destid, path||r.uid, level+1 AS level
-	// 		FROM search.resources r
-	// 		INNER JOIN
-	// 			search.edges e ON (r.uid = e.sourceid)
-	// 		, search_graph sg
-	// 		WHERE (e.sourceid = sg.destid OR e.destid = sg.sourceid)
-	// 		AND r.uid <> all(sg.path)
-	// 		AND level = 1
-	// 		)
-	// 	SELECT distinct ON (destid) data, destid, destkind FROM search_graph WHERE level=1 OR destid = ANY($1)`)
-	sql, params, err := goqu.From("search_graph").
-		WithRecursive("search_graph(uid, data, destkind, sourceid, destid, path, level)",
-			goqu.From(schema.Table("resources").As("r")).InnerJoin(schema.Table("edges").As("e"),
-				goqu.On(goqu.ExOr{"r.uid": []exp.IdentifierExpression{goqu.I("e.sourceid"), goqu.I("e.destid")}})).
-				Select(selectBase...).
-				Where(goqu.I("r.uid").In(s.uids)).
-				Union(goqu.From(schema.Table("resources").As("r")).InnerJoin(schema.Table("edges").As("e"),
-					goqu.On(goqu.Ex{"r.uid": goqu.I("e.sourceid")})).
-					InnerJoin(goqu.T("search_graph").As("sg"),
-						goqu.On(goqu.ExOr{"sg.destid": goqu.I("e.sourceid"), "sg.sourceid": goqu.I("e.destid")})).
-					Select(selectNext...).
-					Where(goqu.Ex{"sg.level": goqu.L("1"),
-						"r.uid": goqu.Op{"neq": goqu.All("{sg.path}")}}))).
-		Select("data", "destid", "destkind").Distinct("destid").
-		Where(whereDs...).ToSQL()
-
-	if err != nil {
-		klog.Error("Error creating relation query", err)
-		return nil
-	}
-	klog.V(3).Info("Relations query: ", sql)
-	relations, relQueryError := s.pool.Query(context.TODO(), sql, params...) // how to deal with defaults.
-	if relQueryError != nil {
-		klog.Errorf("Error while executing getRelations query. Error :%s", relQueryError.Error())
-	}
-
-	defer relations.Close()
-
-	// iterating through resulting rows and scaning data, destid and destkind
-	for relations.Next() {
-		var destkind, destid string
-		var data map[string]interface{}
-		relatedResultError := relations.Scan(&data, &destid, &destkind)
-		if relatedResultError != nil {
-			klog.Errorf("Error %s retrieving rows for relationships:%s", relatedResultError.Error(), relations)
-		}
-
-		// creating currItem variable to keep data and converting strings in data to lowercase
-		currItem := formatDataMap(data)
-
-		// currItem["Kind"] = destkind
-		kindSlice = append(kindSlice, destkind)
-		items = append(items, currItem)
-	}
-
-	// calling function to get map which contains unique values from kindSlice
-	// and counts the number occurances ex: map[key:Pod, value:2] if pod occurs 2x in kindSlice
-	count := printUniqueValue(kindSlice)
-
-	//iterating over count and appending to new lists (kindList and countList)
-	for k, v := range count {
-		kindList = append(kindList, k)
-		countList = append(countList, v)
-	}
-
-	//instantiating composite literal
-	relatedSearch := make([]SearchRelatedResult, len(count))
-
-	//iterating and sending values to relatedSearch
-	for i := range kindList {
-		kind := kindList[i]
-		count := countList[i]
-		relatedSearch[i] = SearchRelatedResult{kind, &count, items}
-	}
-
-	return relatedSearch
-}
-
-// helper function TODO: make helper.go module to store these if needed.
-func printUniqueValue(arr []string) map[string]int {
-	// Create a dictionary of values for each element
-	dict := make(map[string]int)
-	for _, num := range arr {
-		dict[num] = dict[num] + 1
->>>>>>> 65d4eb41
-	}
-	return limit
 }
 
 // Labels are sorted alphabetically to ensure consistency, then encoded in a
@@ -540,15 +403,6 @@
 	return values
 }
 
-func stringArrayToPointer(stringArray []string) []*string {
-
-	values := make([]*string, len(stringArray))
-	for i, val := range stringArray {
-		tmpVal := val
-		values[i] = &tmpVal
-	}
-	return values
-}
 func WhereClauseFilter(input *model.SearchInput) []exp.Expression {
 	var whereDs []exp.Expression
 
