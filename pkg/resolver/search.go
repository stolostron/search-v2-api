--- conflicted
+++ resolved
@@ -185,23 +185,11 @@
 	} else {
 		sql, _, err := selectDs.Where(whereDs...).ToSQL() //use original query
 		klog.V(3).Info("Search query before adding RBAC clause:", sql, " error:", err)
-<<<<<<< HEAD
-	}
-
-	//RBAC CLAUSE
-	if s.userData != nil && !Iskubeadmin(ctx) {
-		whereDs = append(whereDs,
-			buildRbacWhereClause(ctx, s.userData)) // add rbac
-
-	} else {
-		if !Iskubeadmin(ctx) {
-=======
 		//RBAC CLAUSE
 		if s.userData != nil {
 			whereDs = append(whereDs,
 				buildRbacWhereClause(ctx, s.userData)) // add rbac
 		} else {
->>>>>>> 9c1d9161
 			panic(fmt.Sprintf("RBAC clause is required! None found for search query %+v for user %s ", s.input,
 				ctx.Value(rbac.ContextAuthTokenKey)))
 		}
