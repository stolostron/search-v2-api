// Copyright Contributors to the Open Cluster Management project
package resolver

import (
	"context"
	"fmt"
	"reflect"
	"sort"
	"strconv"
	"strings"
	"sync"
	"time"
	"unicode"

	"github.com/doug-martin/goqu/v9"
	"github.com/doug-martin/goqu/v9/exp"
	"github.com/driftprogramming/pgxpoolmock"
	"github.com/lib/pq"
	"github.com/prometheus/client_golang/prometheus"
	"github.com/stolostron/search-v2-api/graph/model"
	"github.com/stolostron/search-v2-api/pkg/config"
	db "github.com/stolostron/search-v2-api/pkg/database"
	"github.com/stolostron/search-v2-api/pkg/metric"
	"github.com/stolostron/search-v2-api/pkg/rbac"
	"k8s.io/klog/v2"
)

type SearchResult struct {
	input  *model.SearchInput
	pool   pgxpoolmock.PgxPool
	uids   []*string      // List of uids from search result to be used to get relatioinships.
	wg     sync.WaitGroup // WORKAROUND: Used to serialize search query and relatioinships query.
	query  string
	params []interface{}
	level  int // The number of levels/hops for finding relationships for a particular resource
	//  Related []SearchRelatedResult
	userData *rbac.UserData
	context  context.Context
}

func Search(ctx context.Context, input []*model.SearchInput) ([]*SearchResult, error) {
	// For each input, create a SearchResult resolver.
	srchResult := make([]*SearchResult, len(input))
	userData, userDataErr := rbac.CacheInst.GetUserData(ctx)
	if userDataErr != nil {
		return srchResult, userDataErr
	}
	// Proceed if user's rbac data exists
	if len(input) > 0 {
		for index, in := range input {
			srchResult[index] = &SearchResult{
				input:    in,
				pool:     db.GetConnection(),
				userData: userData,
				context:  ctx,
			}
		}
	}
	return srchResult, nil

}

func (s *SearchResult) Count() int {
	klog.V(2).Info("Resolving SearchResult:Count()")
	s.buildSearchQuery(s.context, true, false)
	count := s.resolveCount()

	return count
}

func (s *SearchResult) Items() []map[string]interface{} {
	s.wg.Add(1)
	defer s.wg.Done()
	klog.V(2).Info("Resolving SearchResult:Items()")
	s.buildSearchQuery(s.context, false, false)
	r, e := s.resolveItems()
	if e != nil {
		klog.Error("Error resolving items.", e)
	}
	return r
}

func (s *SearchResult) Related(ctx context.Context) []SearchRelatedResult {
	klog.V(2).Info("Resolving SearchResult:Related()")
	if s.uids == nil {
		s.Uids()
	}
	if s.context == nil {
		s.context = ctx
	}
	var start time.Time
	var numUIDs int

	s.wg.Wait()
	var r []SearchRelatedResult

	if len(s.uids) > 0 {
		start = time.Now()
		numUIDs = len(s.uids)
		r = s.getRelations(ctx)
	} else {
		klog.Warning("No uids selected for query:Related()")
	}
	defer func() {
		if len(s.uids) > 0 { // Log a warning if finding relationships is too slow.
			// Note the 500ms is just an initial guess, we should adjust based on normal execution time.
			if time.Since(start) > 500*time.Millisecond {
				klog.Warningf("Finding relationships for %d uids and %d level(s) took %s.",
					numUIDs, s.level, time.Since(start))
				return
			}
			klog.V(4).Infof("Finding relationships for %d uids and %d level(s) took %s.",
				numUIDs, s.level, time.Since(start))
		} else {
			klog.V(4).Infof("Not finding relationships as there are %d uids and %d level(s).",
				numUIDs, s.level)
		}
	}()
	return r
}

func (s *SearchResult) Uids() {
	klog.V(2).Info("Resolving SearchResult:Uids()")
	s.buildSearchQuery(s.context, false, true)
	s.resolveUids()
}

func Iskubeadmin(ctx context.Context) bool {
	_, userDetails := rbac.CacheInst.GetUserUID(ctx)
	if userDetails.Username == "kube:admin" {
		klog.Warning("TEMPORARY WORKAROUND for Kubeadmin: Turning off RBAC")
		return true
	}
	for _, group := range userDetails.Groups {
		if group == "system:cluster-admins" {
			klog.Warning("TEMPORARY WORKAROUND for Kubeadmin: Turning off RBAC")
			return true
		}
	}
	return false
}

// Build where clause with rbac by combining clusterscoped, namespace scoped and managed cluster access
func buildRbacWhereClause(ctx context.Context, userrbac *rbac.UserData) exp.ExpressionList {
	return goqu.Or(
		matchManagedCluster(getKeys(userrbac.ManagedClusters)), // goqu.I("cluster").In([]string{"clusterNames", ....})
		goqu.And(
			matchHubCluster(), // goqu.L(`data->>?`, "_hubClusterResource").Eq("true")
			goqu.Or(
				matchClusterScopedResources(userrbac.CsResources), // (namespace=null AND apigroup AND kind)
				matchNamespacedResources(userrbac.NsResources),    // (namespace AND apiproup AND kind)
			),
		),
	)
}

func (s *SearchResult) buildSearchQuery(ctx context.Context, count bool, uid bool) {
	var limit int
	var selectDs *goqu.SelectDataset
	var whereDs []exp.Expression

	// Example query: SELECT uid, cluster, data FROM search.resources  WHERE lower(data->> 'kind') IN
	// (lower('Pod')) AND lower(data->> 'cluster') IN (lower('local-cluster')) LIMIT 1000

	//define schema table:
	schemaTable := goqu.S("search").Table("resources")
	ds := goqu.From(schemaTable)

	if s.input.Keywords != nil && len(s.input.Keywords) > 0 {
		jsb := goqu.L("jsonb_each_text(?)", goqu.C("data"))
		ds = goqu.From(schemaTable, jsb)
	}

	//SELECT CLAUSE
	if count {
		selectDs = ds.Select(goqu.COUNT("uid"))
	} else if uid {
		selectDs = ds.Select("uid")
	} else {
		selectDs = ds.SelectDistinct("uid", "cluster", "data")
	}

	//WHERE CLAUSE
	if s.input != nil && (len(s.input.Filters) > 0 || (s.input.Keywords != nil && len(s.input.Keywords) > 0)) {
		whereDs = WhereClauseFilter(s.input)
		sql, _, err := selectDs.Where(whereDs...).ToSQL()
		klog.V(3).Info("Search query before adding RBAC clause:", sql, " error:", err)
		//RBAC CLAUSE
		if s.userData != nil && !Iskubeadmin(ctx) {
			whereDs = append(whereDs,
				buildRbacWhereClause(ctx, s.userData)) // add rbac

		} else {
			if !Iskubeadmin(ctx) {
				panic(fmt.Sprintf("RBAC clause is required! None found for search query %+v for user %s ", s.input,
					ctx.Value(rbac.ContextAuthTokenKey)))
			}
		}
	}

	//LIMIT CLAUSE
	if !count {
		limit = s.setLimit()
	}
	var params []interface{}
	var sql string
	var err error
	//Get the query
	if limit != 0 {
		sql, params, err = selectDs.Where(whereDs...).Limit(uint(limit)).ToSQL()
	} else {
		sql, params, err = selectDs.Where(whereDs...).ToSQL()
	}
	if err != nil {
		klog.Errorf("Error building Search query: %s", err.Error())
	}
	klog.V(5).Infof("Search query: %s\nargs: %s", sql, params)
	s.query = sql
	s.params = params
}

func (s *SearchResult) resolveCount() int {
	rows := s.pool.QueryRow(context.TODO(), s.query, s.params...)

	var count int
	err := rows.Scan(&count)
	if err != nil {
		klog.Errorf("Error %s resolving count for query:%s", err.Error(), s.query)
	}
	return count
}

func (s *SearchResult) resolveUids() {
	rows, err := s.pool.Query(s.context, s.query, s.params...)
	if err != nil {
		klog.Errorf("Error resolving query [%s] with args [%+v]. Error: [%+v]", s.query, s.params, err)
		return
	}
	defer rows.Close()
	for rows.Next() {
		var uid string
		err = rows.Scan(&uid)
		if err != nil {
			klog.Errorf("Error %s retrieving rows for query:%s", err.Error(), s.query)
		}
		s.uids = append(s.uids, &uid)
	}

}
func (s *SearchResult) resolveItems() ([]map[string]interface{}, error) {
	items := []map[string]interface{}{}
	timer := prometheus.NewTimer(metric.DBQueryDuration.WithLabelValues("resolveItemsFunc"))
	klog.V(5).Info("Query issued by resolver [%s] ", s.query)
	rows, err := s.pool.Query(s.context, s.query, s.params...)
	defer timer.ObserveDuration()
	if err != nil {
		klog.Errorf("Error resolving query [%s] with args [%+v]. Error: [%+v]", s.query, s.params, err)
		return items, err
	}
	defer rows.Close()

	var cluster string
	var data map[string]interface{}
	s.uids = make([]*string, len(items))

	for rows.Next() {
		var uid string
		err = rows.Scan(&uid, &cluster, &data)
		if err != nil {
			klog.Errorf("Error %s retrieving rows for query:%s", err.Error(), s.query)
		}
		currItem := formatDataMap(data)
		currItem["_uid"] = uid
		currItem["cluster"] = cluster

		items = append(items, currItem)
		s.uids = append(s.uids, &uid)

	}

	return items, nil
}

// Remove operator (<=, >=, !=, !, <, >, =) if any from values
func getOperator(values []string) map[string][]string {
	// Get the operator (/^<=|^>=|^!=|^!|^<|^>|^=/)
	var operator string
	// Replace any of these symbols with ""
	replacer := strings.NewReplacer("<=", "",
		">=", "",
		"!=", "",
		"!", "",
		"<", "",
		">", "",
		"=", "")
	operatorValue := map[string][]string{}

	for _, value := range values {
		operatorRemovedValue := replacer.Replace(value)
		operator = strings.Replace(value, operatorRemovedValue, "", 1) // find operator
		if vals, ok := operatorValue[operator]; !ok {
			if operator != "" { // Add to map only if operator is present
				operatorValue[operator] = []string{operatorRemovedValue} // Add an entry to map with key as operator
			}
		} else {
			vals = append(vals, operatorRemovedValue)
			operatorValue[operator] = vals
		}
	}
	return operatorValue
}

func getWhereClauseExpression(prop, operator string, values []string) []exp.Expression {
	exps := []exp.Expression{}

	switch operator {
	case "<=":
		for _, val := range values {
			exps = append(exps, goqu.L(`"data"->>?`, prop).Lte(val))
		}
	case ">=":
		for _, val := range values {
			exps = append(exps, goqu.L(`"data"->>?`, prop).Gte(val))
		}
	case "!=":
		exps = append(exps, goqu.L(`"data"->>?`, prop).Neq(values))

	case "!":
		exps = append(exps, goqu.L(`"data"->>?`, prop).NotIn(values))
	case "<":
		for _, val := range values {
			exps = append(exps, goqu.L(`"data"->>?`, prop).Lt(val))
		}
	case ">":
		for _, val := range values {
			exps = append(exps, goqu.L(`"data"->>?`, prop).Gt(val))
		}
	case "=":
		exps = append(exps, goqu.L(`"data"->>?`, prop).In(values))
	case "@>":
		for _, val := range values {
			exps = append(exps, goqu.L(`"data"->? @> ?`, prop, val))
		}
	case "?|":
		exps = append(exps, goqu.L(`"data"->? ? ?`, prop, "?|", values))

	default:
		if prop == "cluster" {
			exps = append(exps, goqu.C(prop).In(values))
		} else if prop == "kind" { //ILIKE to enable case-insensitive comparison for kind. Needed for V1 compatibility.
			if isLower(values) {
				exps = append(exps, goqu.L(`"data"->>?`, prop).ILike(goqu.Any(pq.Array(values))))
				klog.Warning("Using ILIKE for lower case KIND string comparison.",
					"- This behavior is needed for V1 compatibility and will be deprecated with Search V2.")
			} else {
				exps = append(exps, goqu.L(`"data"->>?`, prop).In(values))
			}
		} else {
			exps = append(exps, goqu.L(`"data"->>?`, prop).In(values))
		}
	}
	return exps

}

//if any string values starts with lower case letters, return true
func isLower(values []string) bool {
	for _, str := range values {
		firstChar := rune(str[0]) //check if first character of the string is lower case
		if unicode.IsLower(firstChar) && unicode.IsLetter(firstChar) {
			return true
		}
	}
	return false
}

// Check if value is a number or date and get the operator
// Returns a map that stores operator and values
func getOperatorAndNumDateFilter(filter string, values []string) map[string][]string {

	opValueMap := getOperator(values) //If values are numbers

	// Store the operator and value in a map - this is to handle multiple values
	updateOpValueMap := func(operator string, operatorValueMap map[string][]string, operatorRemovedValue string) {
		if vals, ok := operatorValueMap[operator]; !ok {
			operatorValueMap[operator] = []string{operatorRemovedValue}
		} else {
			vals = append(vals, operatorRemovedValue)
			operatorValueMap[operator] = vals
		}
	}
	if len(opValueMap) < 1 { //If not a number (no operator), check if values are dates
		// Expected values: {"hour", "day", "week", "month", "year"}
		operator := ">" // For dates, always check for values '>'
		now := time.Now()
		for _, val := range values {

			var then string
			format := "2006-01-02T15:04:05Z"
			switch val {
			case "hour":
				then = now.Add(time.Duration(-1) * time.Hour).Format(format)

			case "day":
				then = now.AddDate(0, 0, -1).Format(format)

			case "week":
				then = now.AddDate(0, 0, -7).Format(format)

			case "month":
				then = now.AddDate(0, -1, 0).Format(format)

			case "year":
				then = now.AddDate(-1, 0, 0).Format(format)

			default:
				//check that property value is an array:
				array := strings.Split(string(val), ":")
				if len(array) > 1 {
					klog.V(7).Info("filter is array. Operator is @>.")
					operator = "@>"

				} else {
					if _, ok := arrayProperties[filter]; ok {
						klog.V(7).Info("filter ", filter, " is present in arrayProperties. Using operator ?|.")
						operator = "?|"
					} else {
						klog.V(7).Info("filter is neither label nor in arrayProperties: ", filter)
						operator = ""
					}
				}
				then = val
			}
			// Add the value and operator to map
			updateOpValueMap(operator, opValueMap, then)
		}
	}
	return opValueMap
}

// Labels are sorted alphabetically to ensure consistency, then encoded in a
// string with the following format.
// key1:value1; key2:value2; ...
func formatLabels(labels map[string]interface{}) string {
	keys := make([]string, 0)
	labelStrings := make([]string, 0)
	for k := range labels {
		keys = append(keys, k)
	}
	sort.Strings(keys)
	for _, k := range keys {
		labelStrings = append(labelStrings, fmt.Sprintf("%s=%s", k, labels[k]))
	}
	return strings.Join(labelStrings, "; ")
}

// Encode array into a single string with the format.
//  value1; value2; ...
func formatArray(itemlist []interface{}) string {
	keys := make([]string, len(itemlist))
	for i, k := range itemlist {
		keys[i] = convertToString(k)
	}
	sort.Strings(keys)
	return strings.Join(keys, "; ")
}

// Convert interface to string format
func convertToString(data interface{}) string {
	var item string
	switch v := data.(type) {
	case string:
		item = strings.ToLower(v)
	case bool:
		item = strconv.FormatBool(v)
	case float64:
		item = strconv.FormatInt(int64(v), 10)
	default:
		klog.Warningf("Error formatting property with type: %+v\n", reflect.TypeOf(v))
	}
	return item
}

func formatDataMap(data map[string]interface{}) map[string]interface{} {
	item := make(map[string]interface{})
	for key, value := range data {
		switch v := value.(type) {
		case string:
			item[key] = v //strings.ToLower(v)
		case bool:
			item[key] = strconv.FormatBool(v)
		case float64:
			item[key] = strconv.FormatInt(int64(v), 10)
		case map[string]interface{}:
			item[key] = formatLabels(v)
		case []interface{}:
			item[key] = formatArray(v)
		default:
			klog.Warningf("Error formatting property with key: %+v  type: %+v\n", key, reflect.TypeOf(v))
			continue
		}
	}
	return item
}

// helper function to point values in string  array
func pointerToStringArray(pointerArray []*string) []string {

	values := make([]string, len(pointerArray))
	for i, val := range pointerArray {
		values[i] = *val
	}
	return values
}

func WhereClauseFilter(input *model.SearchInput) []exp.Expression {
	var whereDs []exp.Expression

	if input.Keywords != nil && len(input.Keywords) > 0 {
		// Sample query: SELECT COUNT("uid") FROM "search"."resources", jsonb_each_text("data")
		// WHERE (("value" LIKE '%dns%') AND ("data"->>'kind' ILIKE ANY ('{"pod","deployment"}')))
		keywords := pointerToStringArray(input.Keywords)
		for _, key := range keywords {
			key = "%" + key + "%"
			whereDs = append(whereDs, goqu.L(`"value"`).Like(key).Expression())
		}
	}
	if input.Filters != nil {
		for _, filter := range input.Filters {
			if len(filter.Values) > 0 {
				values := pointerToStringArray(filter.Values)

				// If property is of array type like label, remove the equal sign in it and use colon
				// - to be similar to how it is stored in the database
				if _, ok := arrayProperties[filter.Property]; ok {
					cleanedVal := make([]string, len(values))
					for i, val := range values {
						labels := strings.Split(val, "=")
						if len(labels) == 2 {
							cleanedVal[i] = fmt.Sprintf(`{"%s":"%s"}`, labels[0], labels[1])
						} else if len(labels) == 1 {
							//// If property is of array type, format it as an array for easy searching
							cleanedVal[i] = labels[0]
						} else {
							klog.Error("Error while decoding label string")
							cleanedVal[i] = val
						}

					}
					values = cleanedVal
				}

				// Check if value is a number or date and get the cleaned up value
				opDateValueMap := getOperatorAndNumDateFilter(filter.Property, values)

				//Sort map according to keys - This is for the ease/stability of tests when there are multiple operators
				keys := getKeys(opDateValueMap)
<<<<<<< HEAD

				// sort.Strings(keys)
=======
				sort.Strings(keys)

>>>>>>> 7131a1a4
				var operatorWhereDs []exp.Expression //store all the clauses for this filter together
				for _, operator := range keys {
					operatorWhereDs = append(operatorWhereDs,
						getWhereClauseExpression(filter.Property, operator, opDateValueMap[operator])...)
				}
				whereDs = append(whereDs, goqu.Or(operatorWhereDs...)) //Join all the clauses with OR

			} else {
				klog.Warningf("Ignoring filter [%s] because it has no values", filter.Property)
			}
		}
	}

	return whereDs
}

func getKeys(stringKeyMap interface{}) []string {
	v := reflect.ValueOf(stringKeyMap)
	if v.Kind() != reflect.Map {
		klog.Error("input in getKeys is not a map")
	}
	if v.Type().Key().Kind() != reflect.String {
		klog.Error("input map in getKeys does not have string keys")
	}
	keys := make([]string, 0, v.Len())
	for _, key := range v.MapKeys() {
		keys = append(keys, key.String())
	}
	sort.Strings(keys)
	return keys
}

// Set limit for queries
func (s *SearchResult) setLimit() int {
	var limit int
	if s.input != nil && s.input.Limit != nil && *s.input.Limit > 0 {
		limit = *s.input.Limit
	} else if s.input != nil && s.input.Limit != nil && *s.input.Limit == -1 {
		klog.Warning("No limit set. Fetching all results.")
	} else {
		limit = config.Cfg.QueryLimit
	}
	return limit
}<|MERGE_RESOLUTION|>--- conflicted
+++ resolved
@@ -555,13 +555,6 @@
 
 				//Sort map according to keys - This is for the ease/stability of tests when there are multiple operators
 				keys := getKeys(opDateValueMap)
-<<<<<<< HEAD
-
-				// sort.Strings(keys)
-=======
-				sort.Strings(keys)
-
->>>>>>> 7131a1a4
 				var operatorWhereDs []exp.Expression //store all the clauses for this filter together
 				for _, operator := range keys {
 					operatorWhereDs = append(operatorWhereDs,
