--- conflicted
+++ resolved
@@ -69,13 +69,7 @@
 }
 
 func (s *SearchResult) Related() []SearchRelatedResult {
-<<<<<<< HEAD
-	klog.Info("Resolving SearchResult:Related()")
-=======
 	klog.V(2).Info("Resolving SearchResult:Related()")
-
-	// FIXME: WORKAROUND when the query doesn't request Items() we must use a more efficient query to get the uids.
->>>>>>> ffe0ccbe
 	if s.uids == nil {
 		s.Uids()
 	}
@@ -86,11 +80,10 @@
 	return r
 }
 
-<<<<<<< HEAD
 func (s *SearchResult) Uids() []*string {
 	klog.Info("Resolving SearchResult:Uids()")
-	qString, qArgs := s.buildSearchQuery(context.Background(), false, true)
-	uidArray, e := s.resolveUids(qString, qArgs)
+	s.buildSearchQuery(context.Background(), false, true)
+	uidArray, e := s.resolveUids()
 	if e != nil {
 		klog.Error("Error resolving uids.", e)
 	}
@@ -99,13 +92,6 @@
 
 //=====================
 
-var trimAND string = " AND "
-
-func (s *SearchResult) buildSearchQuery(ctx context.Context, count bool, uid bool) (string, []interface{}) {
-	var selectClause, whereClause, limitClause, limitStr, query string
-	var args []interface{}
-	selectClause = "SELECT uid, cluster, data FROM search.resources "
-=======
 func (s *SearchResult) buildSearchQuery(ctx context.Context, count bool, uid bool) {
 	var limit int
 	var selectDs *goqu.SelectDataset
@@ -117,7 +103,6 @@
 	schemaTable := goqu.S("search").Table("resources")
 	ds := goqu.From(schemaTable)
 	//SELECT CLAUSE
->>>>>>> ffe0ccbe
 	if count {
 		selectDs = ds.Select(goqu.COUNT("uid"))
 	} else if uid {
@@ -129,23 +114,12 @@
 	if s.input != nil && len(s.input.Filters) > 0 {
 		whereDs = WhereClauseFilter(s.input)
 	}
-<<<<<<< HEAD
-
-	whereClause = " WHERE "
-
-	for i, filter := range s.input.Filters {
-		klog.Infof("Filters%d: %+v", i, *filter)
-
-		if filter.Property == "cluster" {
-			whereClause = whereClause + filter.Property
-=======
 	//LIMIT CLAUSE
 	if !count {
 		if s.input != nil && s.input.Limit != nil && *s.input.Limit > 0 {
 			limit = *s.input.Limit
 		} else if s.input != nil && s.input.Limit != nil && *s.input.Limit == -1 {
 			klog.Warning("No limit set. Fetching all results.")
->>>>>>> ffe0ccbe
 		} else {
 			limit = config.DEFAULT_QUERY_LIMIT
 		}
@@ -155,15 +129,9 @@
 	if err != nil {
 		klog.Errorf("Error building SearchComplete query: %s", err.Error())
 	}
-<<<<<<< HEAD
-	klog.Infof("query: %s\nargs: %v", query, args)
-
-	return query, args
-=======
 	klog.Infof("query: %s\nargs: %s", sql, params)
 	s.query = sql
 	s.params = params
->>>>>>> ffe0ccbe
 }
 
 func (s *SearchResult) resolveCount() (int, error) {
@@ -175,15 +143,12 @@
 	return count, err
 }
 
-<<<<<<< HEAD
-func (s *SearchResult) resolveUids(query string, args []interface{}) ([]*string, error) {
-	fmt.Println("ok")
-	fmt.Println("query", query)
-	fmt.Println("args", args)
-	rows, err := s.pool.Query(context.Background(), query, args...)
+func (s *SearchResult) resolveUids() ([]*string, error) {
+	// rows, err := s.pool.Query(context.Background(), query, args...)
+	rows, err := s.pool.Query(context.Background(), s.query, s.params...)
 
 	if err != nil {
-		klog.Errorf("Error resolving query [%s] with args [%+v]. Error: [%+v]", query, args, err)
+		klog.Errorf("Error resolving query [%s] with args [%+v]. Error: [%+v]", s.query, s.params, err)
 	}
 	var uid string
 
@@ -191,7 +156,7 @@
 	for rows.Next() {
 		err = rows.Scan(&uid)
 		if err != nil {
-			klog.Errorf("Error %s retrieving rows for query:%s", err.Error(), query)
+			klog.Errorf("Error %s retrieving rows for query:%s", err.Error(), s.query)
 		}
 		s.uids = append(s.uids, &uid)
 	}
@@ -199,13 +164,8 @@
 	return s.uids, err
 
 }
-
-func (s *SearchResult) resolveItems(query string, args []interface{}) ([]map[string]interface{}, error) {
-	rows, err := s.pool.Query(context.Background(), query, args...)
-=======
 func (s *SearchResult) resolveItems() ([]map[string]interface{}, error) {
 	rows, err := s.pool.Query(context.Background(), s.query, s.params...)
->>>>>>> ffe0ccbe
 	if err != nil {
 		klog.Errorf("Error resolving query [%s] with args [%+v]. Error: [%+v]", s.query, s.params, err)
 	}
