--- conflicted
+++ resolved
@@ -416,12 +416,6 @@
 
 func WhereClauseFilter(input *model.SearchInput) []exp.Expression {
 	var whereDs []exp.Expression
-<<<<<<< HEAD
-=======
-	for _, filter := range input.Filters {
-		if len(filter.Values) > 0 {
-			values := pointerToStringArray(filter.Values)
->>>>>>> ce3c39ad
 
 	if input.Keywords != nil {
 		if len(input.Keywords) > 0 {
@@ -439,7 +433,7 @@
 	if input.Filters != nil {
 		for _, filter := range input.Filters {
 			if len(filter.Values) > 0 {
-				values := make([]string, len(filter.Values))
+				values := pointerToStringArray(filter.Values)
 				for i, val := range filter.Values {
 					values[i] = *val
 				}
