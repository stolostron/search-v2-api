--- conflicted
+++ resolved
@@ -60,13 +60,8 @@
 		if s.property == "cluster" {
 			selectDs = ds.SelectDistinct(s.property).Order(goqu.C(s.property).Asc())
 			//Adding notNull clause to filter out NULL values and ORDER by sort results
-<<<<<<< HEAD
-			whereDs = append(whereDs, goqu.C(s.property).IsNotNull())
-			whereDs = append(whereDs, goqu.C(s.property).Neq(""))
-=======
 			whereDs = append(whereDs, goqu.C(s.property).IsNotNull(),
 				goqu.C(s.property).Neq("")) // remove empty strings from results
->>>>>>> 65d4eb41
 		} else {
 			selectDs = ds.SelectDistinct(goqu.L(`"data"->>?`, s.property)).Order(goqu.L(`"data"->>?`, s.property).Asc())
 			//Adding notNull clause to filter out NULL values and ORDER by sort results
@@ -97,7 +92,6 @@
 
 func (s *SearchCompleteResult) searchCompleteResults(ctx context.Context) ([]*string, error) {
 	klog.V(2).Info("Resolving searchCompleteResults()")
-	srchCompleteOut := make([]*string, 0)
 	rows, err := s.pool.Query(ctx, s.query, s.params...)
 	srchCompleteOut := make([]*string, 0)
 
