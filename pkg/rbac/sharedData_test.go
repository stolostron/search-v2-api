--- conflicted
+++ resolved
@@ -192,10 +192,9 @@
 
 }
 
-<<<<<<< HEAD
 func Test_SharedCacheDisabledClustersInValid(t *testing.T) {
 	_, mock_cache := mockResourcesListCache(t)
-	valid := mock_cache.SharedCacheDisabledClustersValid()
+	valid := mock_cache.sharedCacheDisabledClustersValid()
 	if valid {
 		t.Errorf("Expected false from cache validity check. Got %t", valid)
 	}
@@ -204,7 +203,7 @@
 func Test_SharedCacheDisabledClustersValid(t *testing.T) {
 	_, mock_cache := mockResourcesListCache(t)
 	mock_cache.shared.dcUpdatedAt = time.Now()
-	valid := mock_cache.SharedCacheDisabledClustersValid()
+	valid := mock_cache.sharedCacheDisabledClustersValid()
 	if !valid {
 		t.Errorf("Expected true from cache validity check. Got %t", valid)
 	}
@@ -218,16 +217,19 @@
 	dClusters["managed2"] = struct{}{}
 
 	mock_cache.SetDisabledClusters(dClusters, nil)
-	res, _ := mock_cache.GetDisabledClusters()
+	res, _ := mock_cache.GetDisabledClusters(context.WithValue(context.Background(),
+		ContextAuthTokenKey, "123456"))
 	if len(*res) != 2 {
 		t.Errorf("Expected 2 clusters to be in the disabled list %d", len(*res))
 	}
 }
+
 func Test_setDisabledClusters(t *testing.T) {
 	disabledClusters := map[string]struct{}{}
 	disabledClusters["disabled1"] = struct{}{}
 	_, mock_cache := mockResourcesListCache(t)
 	mock_cache.SetDisabledClusters(disabledClusters, nil)
+
 	if len(mock_cache.shared.disabledClusters) != 1 || mock_cache.shared.dcErr != nil {
 		t.Error("Expected the cache.shared.disabledClusters to be updated with 1 cluster and no error")
 	}
@@ -235,42 +237,57 @@
 
 func Test_getDisabledClustersInvalid(t *testing.T) {
 	_, mock_cache := mockResourcesListCache(t)
-	disabledClusters, err := mock_cache.GetDisabledClusters()
+	disabledClusters, err := mock_cache.GetDisabledClusters(context.TODO())
 
 	if len(*disabledClusters) > 0 || err == nil {
 		t.Error("Expected the cache.shared.disabledClusters to be invalid")
 	}
 }
 
-func Test_getDisabledClustersValid(t *testing.T) {
-	disabledClusters := map[string]struct{}{}
-	disabledClusters["disabled1"] = struct{}{}
-	_, mock_cache := mockResourcesListCache(t)
+//ContextAuthTokenKey is not set - so session info cannot be found
+func Test_getDisabledClusters_UserNotFound(t *testing.T) {
+	disabledClusters := map[string]struct{}{}
+	disabledClusters["disabled1"] = struct{}{}
+	_, mock_cache := mockResourcesListCache(t)
+	mock_cache.tokenReviews = map[string]*tokenReviewCache{}
+	//user's managedclusters
+	manClusters := map[string]struct{}{}
+	manClusters["disabled1"] = struct{}{}
+	userdataCache := UserDataCache{userData: UserData{ManagedClusters: manClusters},
+		csrUpdatedAt: time.Now(), nsrUpdatedAt: time.Now(), clustersUpdatedAt: time.Now()}
+	setupUserDataCache(&mock_cache, &userdataCache)
+
 	mock_cache.shared.dcErr = nil
 	mock_cache.shared.disabledClusters = disabledClusters
 	mock_cache.shared.dcUpdatedAt = time.Now()
-	disabledClustersRes, err := mock_cache.GetDisabledClusters()
-
-	if len(*disabledClustersRes) != 1 || err != nil {
-		t.Error("Expected the cache.shared.disabledClusters to be updated with 1 cluster and no error")
-=======
-func Test_setDisabledClusters(t *testing.T) {
-	disabledClusters := map[string]struct{}{}
-	disabledClusters["disabled1"] = struct{}{}
-	_, mock_cache := mockResourcesListCache(t)
-	mock_cache.setDisabledClusters(disabledClusters, nil)
-	if len(mock_cache.shared.disabledClusters) != 1 || mock_cache.shared.dcErr != nil {
-		t.Error("Expected the cache.shared.disabledClusters to be updated with 1 cluster and no error")
-	}
-}
-
-//ContextAuthTokenKey is not set - so session info cannot be found
-func Test_getDisabledClusters_UserNotFound(t *testing.T) {
-	disabledClusters := map[string]struct{}{}
-	disabledClusters["disabled1"] = struct{}{}
-	_, mock_cache := mockResourcesListCache(t)
-	mock_cache.tokenReviews = map[string]*tokenReviewCache{}
-	userdataCache := UserDataCache{userData: UserData{ManagedClusters: []string{"disabled1"}},
+
+	mock_cache.users["unique-user-id"] = &userdataCache
+	// Context key is not set - so, user won't be found
+	disabledClustersRes, err := mock_cache.GetDisabledClusters(context.TODO())
+
+	if disabledClustersRes != nil || err == nil {
+		t.Error("Expected the cache.shared.disabledClusters to be nil and to have error")
+	}
+}
+
+//disabled cluster cache is valid
+func Test_getDisabledClustersValid(t *testing.T) {
+	disabledClusters := map[string]struct{}{}
+	disabledClusters["disabled1"] = struct{}{}
+	_, mock_cache := mockResourcesListCache(t)
+	// <<<<<<< HEAD
+	// 	mock_cache.shared.dcErr = nil
+	// 	mock_cache.shared.disabledClusters = disabledClusters
+	// 	mock_cache.shared.dcUpdatedAt = time.Now()
+	// 	disabledClustersRes, err := mock_cache.GetDisabledClusters()
+	// =======
+	setupToken(&mock_cache)
+
+	//user's managedclusters
+	manClusters := map[string]struct{}{}
+	manClusters["disabled1"] = struct{}{}
+
+	userdataCache := UserDataCache{userData: UserData{ManagedClusters: manClusters},
 		csrUpdatedAt: time.Now(), nsrUpdatedAt: time.Now(), clustersUpdatedAt: time.Now()}
 	setupUserDataCache(&mock_cache, &userdataCache)
 
@@ -279,21 +296,27 @@
 	mock_cache.shared.dcUpdatedAt = time.Now()
 
 	mock_cache.users["unique-user-id"] = &userdataCache
-	// Context key is not set - so, user won't be found
-	disabledClustersRes, err := mock_cache.GetDisabledClusters(context.TODO())
-
-	if disabledClustersRes != nil || err == nil {
-		t.Error("Expected the cache.shared.disabledClusters to be nil and to have error")
-	}
-}
-
-//disabled cluster cache is valid
-func Test_getDisabledClustersValid(t *testing.T) {
+
+	disabledClustersRes, err := mock_cache.GetDisabledClusters(context.WithValue(context.Background(),
+		ContextAuthTokenKey, "123456"))
+
+	if len(*disabledClustersRes) != 1 || err != nil {
+		t.Error("Expected the cache.shared.disabledClusters to be valid/updated with 1 cluster and to have no error")
+	}
+}
+
+//user does not have access to disabled managed clusters
+func Test_getDisabledClustersValid_User_NoAccess(t *testing.T) {
 	disabledClusters := map[string]struct{}{}
 	disabledClusters["disabled1"] = struct{}{}
 	_, mock_cache := mockResourcesListCache(t)
 	setupToken(&mock_cache)
-	userdataCache := UserDataCache{userData: UserData{ManagedClusters: []string{"disabled1"}},
+	//user's managedclusters
+	manClusters := map[string]struct{}{}
+	manClusters["managed1"] = struct{}{}
+
+	//user only has access to "managed1" cluster, but not "disabled1" cluster
+	userdataCache := UserDataCache{userData: UserData{ManagedClusters: manClusters},
 		csrUpdatedAt: time.Now(), nsrUpdatedAt: time.Now(), clustersUpdatedAt: time.Now()}
 	setupUserDataCache(&mock_cache, &userdataCache)
 
@@ -306,32 +329,6 @@
 	disabledClustersRes, err := mock_cache.GetDisabledClusters(context.WithValue(context.Background(),
 		ContextAuthTokenKey, "123456"))
 
-	if len(*disabledClustersRes) != 1 || err != nil {
-		t.Error("Expected the cache.shared.disabledClusters to be valid/updated with 1 cluster and to have no error")
-	}
-}
-
-//user does not have access to disabled managed clusters
-func Test_getDisabledClustersValid_User_NoAccess(t *testing.T) {
-	disabledClusters := map[string]struct{}{}
-	disabledClusters["disabled1"] = struct{}{}
-	_, mock_cache := mockResourcesListCache(t)
-	setupToken(&mock_cache)
-
-	//user only has access to "managed1" cluster, but not "disabled1" cluster
-	userdataCache := UserDataCache{userData: UserData{ManagedClusters: []string{"managed1"}},
-		csrUpdatedAt: time.Now(), nsrUpdatedAt: time.Now(), clustersUpdatedAt: time.Now()}
-	setupUserDataCache(&mock_cache, &userdataCache)
-
-	mock_cache.shared.dcErr = nil
-	mock_cache.shared.disabledClusters = disabledClusters
-	mock_cache.shared.dcUpdatedAt = time.Now()
-
-	mock_cache.users["unique-user-id"] = &userdataCache
-
-	disabledClustersRes, err := mock_cache.GetDisabledClusters(context.WithValue(context.Background(),
-		ContextAuthTokenKey, "123456"))
-
 	if len(*disabledClustersRes) != 0 || err != nil {
 		t.Error("Expected the cache.shared.disabledClusters to be updated with 1 cluster and to have no error")
 	}
@@ -343,7 +340,12 @@
 	disabledClusters["disabled1"] = struct{}{}
 	_, mock_cache := mockResourcesListCache(t)
 	setupToken(&mock_cache)
-	userdataCache := UserDataCache{userData: UserData{ManagedClusters: []string{"disabled1"}},
+
+	//user's managedclusters
+	manClusters := map[string]struct{}{}
+	manClusters["managed1"] = struct{}{}
+
+	userdataCache := UserDataCache{userData: UserData{ManagedClusters: manClusters},
 		csrUpdatedAt: time.Now(), nsrUpdatedAt: time.Now(), clustersUpdatedAt: time.Now()}
 	setupUserDataCache(&mock_cache, &userdataCache)
 
@@ -365,7 +367,6 @@
 	).Return(pgxRows, nil)
 	mock_cache.pool = mockPool
 	disabledClustersRes, err := mock_cache.GetDisabledClusters(context.WithValue(context.Background(), ContextAuthTokenKey, "123456"))
-
 	if len(*disabledClustersRes) != 1 || err != nil {
 		t.Error("Expected the cache.shared.disabledClusters to be updated with 1 cluster and no error")
 	}
@@ -377,8 +378,13 @@
 	disabledClusters["disabled1"] = struct{}{}
 	_, mock_cache := mockResourcesListCache(t)
 	setupToken(&mock_cache)
+
+	//user's managedclusters
+	manClusters := map[string]struct{}{}
+	manClusters["managed1"] = struct{}{}
+
 	//user has no access to disabled clusters
-	userdataCache := UserDataCache{userData: UserData{ManagedClusters: []string{"managed1"}},
+	userdataCache := UserDataCache{userData: UserData{ManagedClusters: manClusters},
 		csrUpdatedAt: time.Now(), nsrUpdatedAt: time.Now(), clustersUpdatedAt: time.Now()}
 	setupUserDataCache(&mock_cache, &userdataCache)
 
@@ -418,6 +424,5 @@
 	}
 	if err != nil {
 		t.Errorf("Expected error to be nil, but got : %s", err)
->>>>>>> 7662ad0b
 	}
 }