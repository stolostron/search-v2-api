package rbac

import (
	"context"
	"fmt"
	"sync"
	"time"

	"github.com/doug-martin/goqu/v9"
	"github.com/doug-martin/goqu/v9/exp"
	"github.com/stolostron/search-v2-api/pkg/config"
	metav1 "k8s.io/apimachinery/pkg/apis/meta/v1"
	"k8s.io/apimachinery/pkg/runtime"
	"k8s.io/apimachinery/pkg/runtime/schema"
	"k8s.io/klog/v2"
)

// Cache data shared across all users.
type SharedData struct {
	// These are the data fields.
	csResourcesMap   map[Resource]struct{}
	namespaces       []string
	managedClusters  map[string]struct{}
	disabledClusters map[string]struct{}
	propTypes        map[string]string

	// These are internal objects to track the state of the cache.
	dcErr       error      // Error while updating clusters data.
	dcLock      sync.Mutex // Locks when clusters data is being updated.
	dcUpdatedAt time.Time  // Time clusters was last updated.

	mcErr       error      // Error while updating clusters data.
	mcLock      sync.Mutex // Locks when clusters data is being updated.
	mcUpdatedAt time.Time  // Time clusters was last updated.

	csErr       error      // Capture errors retrieving cluster-scoped resources.
	csLock      sync.Mutex // Locks the csResources map while updating it.
	csUpdatedAt time.Time  // Time when cluster-scoped data was last updated.

	nsErr       error      // Capture errors retrieving namespaces.
	nsLock      sync.Mutex // Locks the namespaces array while updating it.
	nsUpdatedAt time.Time  // Time when namespaces data was last updated.

	propTypeErr error // Capture errors retrieving property types
	// propTypeTime time.Time // Time when property types data was last updated
}

type Resource struct {
	Apigroup string
	Kind     string
}

var managedClusterResourceGvr = schema.GroupVersionResource{
	Group:    "cluster.open-cluster-management.io",
	Version:  "v1",
	Resource: "managedclusters",
}

// Query the database to get all properties and their types.
// Sample query:
//   select distinct key, jsonb_typeof(value) as datatype FROM search.resources,jsonb_each(data);
func (shared *SharedData) getPropertyTypes(cache *Cache, ctx context.Context) (map[string]string, error) {
	propTypeMap := make(map[string]string)
	var selectDs *goqu.SelectDataset

	// define schema
	schemaTable := goqu.S("search").Table("resources")

	// data expression to get value and key
	jsb := goqu.L("jsonb_each(?)", goqu.C("data"))

	// select from these datasets
	ds := goqu.From(schemaTable, jsb)

	// select statement with orderby and distinct clause
	selectDs = ds.Select(goqu.L("key"), goqu.L("jsonb_typeof(?)",
		goqu.C("value")).As("datatype")).Distinct()

	query, params, err := selectDs.ToSQL()
	if err != nil {
		klog.Errorf("Error building Search query: %s", err.Error())
		return propTypeMap, err
	}

	klog.V(5).Infof("Query for property datatypes: [%s] ", query)
	rows, err := cache.pool.Query(ctx, query, params...)
	if err != nil {
		klog.Errorf("Error resolving query [%s] with args [%+v]. Error: [%+v]", query, err)
		return propTypeMap, err
	}
	defer rows.Close()
	for rows.Next() {
		var key, value string
		err = rows.Scan(&key, &value)
		if err != nil {
			klog.Errorf("Error %s scanning value for getPropertyTypes:%s", err.Error(), query)
			continue
		}
		propTypeMap[key] = value

	}
<<<<<<< HEAD
	//We need to manually add the cluster proptype as string because it does not appear in the data column:
	// NOTE: we will have to do this for any property we choose to remove from data field and to column.
	propTypeMap["cluster"] = "string"

	fmt.Println(propTypeMap)
	//cache results:
=======
	// Save results to cache.
>>>>>>> a12e4a4b
	shared.propTypes = propTypeMap
	shared.propTypeErr = err

	return propTypeMap, err
}

// Get all available properties and their types. Will use cached data if available.
//   refresh - forces cached data to refresh from database.
func (cache *Cache) GetPropertyTypes(ctx context.Context, refresh bool) (map[string]string, error) {
	// check if propTypes data in cache and not nil and return
	if len(cache.shared.propTypes) > 0 && cache.shared.propTypeErr == nil && !refresh {
		propTypesMap := cache.shared.propTypes
		return propTypesMap, nil

	} else {
		klog.V(6).Info("Getting property types from database.")
		// run query to refresh data
		propTypes, err := cache.shared.getPropertyTypes(cache, ctx)
		if err != nil {
			klog.Errorf("Error retrieving property types. Error: [%+v]", err)
			return map[string]string{}, err
		} else {
			klog.V(6).Info("Successfully retrieved property types!")

			return propTypes, nil
		}
	}
}

func (cache *Cache) PopulateSharedCache(ctx context.Context) error {

	if sharedCacheValid(&cache.shared) { // if all cache is valid we use cache data
		klog.V(5).Info("Using shared data from cache.")
		return nil
	} else { // get data and cache

		var error error
		// get all cluster-scoped resources and cache in shared.csResources
		err := cache.shared.GetClusterScopedResources(cache, ctx)
		if err != nil {
			error = err
			klog.Errorf("Error retrieving cluster scoped resources. Error: [%+v]", err)
		} else {
			klog.V(6).Info("Successfully retrieved cluster scoped resources!")
		}
		// get all namespaces in cluster and cache in shared.namespaces.
		err = cache.shared.GetSharedNamespaces(cache, ctx)
		if err != nil {
			error = err
			klog.Errorf("Error retrieving shared namespaces. Error: [%+v]", err)
		} else {
			klog.V(6).Info("Successfully retrieved shared namespaces!")
		}
		// get all managed clustsers in cache
		err = cache.shared.GetManagedClusters(cache, ctx)
		if err == nil {
			error = err
			klog.Errorf("Error retrieving managed clusters. Error: [%+v]", err)
		} else {
			klog.V(6).Info("Successfully retrieved managed clusters!")
		}

		return error
	}
}

func (cache *Cache) sharedCacheDisabledClustersValid() bool {
	return cache.shared.dcErr == nil && time.Now().Before(
		cache.shared.dcUpdatedAt.Add(time.Duration(config.Cfg.SharedCacheTTL)*time.Millisecond))
}

func sharedCacheValid(shared *SharedData) bool {

	if (time.Now().Before(shared.csUpdatedAt.Add(time.Duration(config.Cfg.SharedCacheTTL) * time.Millisecond))) &&
		(time.Now().Before(shared.nsUpdatedAt.Add(time.Duration(config.Cfg.SharedCacheTTL) * time.Millisecond))) &&
		(time.Now().Before(shared.mcUpdatedAt.Add(time.Duration(config.Cfg.SharedCacheTTL) * time.Millisecond))) {

		return true
	}
	return false
}

// Obtain all the cluster-scoped resources in the hub cluster that support list and watch
// Get the list of resources in the database where namespace field is null.
// Equivalent to: `oc api-resources -o wide | grep false | grep watch | grep list`
func (shared *SharedData) GetClusterScopedResources(cache *Cache, ctx context.Context) error {

	// lock to prevent checking more than one at a time and check if cluster scoped resources already in cache
	shared.csLock.Lock()
	defer shared.csLock.Unlock()
	//clear previous cache
	shared.csResourcesMap = make(map[Resource]struct{})
	shared.csErr = nil
	klog.V(6).Info("Querying database for cluster-scoped resources.")

	// Building query to get cluster scoped resources
	// Original query: "SELECT DISTINCT data->>'apigroup', data->>'kind_plural' FROM search.resources WHERE
	// data->>'_hubClusterResource'='true' AND data->>'namespace' is NULL"
	schemaTable := goqu.S("search").Table("resources")
	ds := goqu.From(schemaTable)
	query, _, err := ds.SelectDistinct(goqu.COALESCE(goqu.L(`"data"->>'apigroup'`), "").As("apigroup"),
		goqu.COALESCE(goqu.L(`"data"->>'kind_plural'`), "").As("kind")).
		Where(goqu.L(`"data"->>'_hubClusterResource'='true'`), goqu.L(`"data"->>'namespace'`).IsNull()).ToSQL()
	if err != nil {
		klog.Errorf("Error creating query [%s]. Error: [%+v]", query, err)
		shared.csErr = err
		shared.csResourcesMap = map[Resource]struct{}{}
		return shared.csErr
	}

	rows, err := cache.pool.Query(ctx, query)
	if err != nil {
		klog.Errorf("Error resolving cluster scoped resources. Query [%s]. Error: [%+v]", query, err.Error())
		shared.csErr = err
		shared.csResourcesMap = map[Resource]struct{}{}

		return shared.csErr
	}

	if rows != nil {
		defer rows.Close()

		for rows.Next() {
			var kind, apigroup string
			err := rows.Scan(&apigroup, &kind)
			if err != nil {
				klog.Warningf("Error %s retrieving rows for query:%s for apigroup %s and kind %s", err.Error(), query,
					apigroup, kind)
				continue
			}
			shared.csResourcesMap[Resource{Apigroup: apigroup, Kind: kind}] = struct{}{}
		}
	}
	shared.csUpdatedAt = time.Now()

	return shared.csErr
}

// Obtain all the namespaces in the hub cluster.
// Equivalent to `oc get namespaces`
func (shared *SharedData) GetSharedNamespaces(cache *Cache, ctx context.Context) error {
	shared.nsLock.Lock()
	defer shared.nsLock.Unlock()
	//empty previous cache
	shared.namespaces = nil
	shared.nsErr = nil

	klog.V(5).Info("Getting namespaces from Kube Client.")

	namespaceList, nsErr := cache.corev1Client.Namespaces().List(ctx, metav1.ListOptions{})
	if nsErr != nil {
		klog.Warning("Error resolving namespaces from KubeClient: ", nsErr)
		shared.nsErr = nsErr
		shared.nsUpdatedAt = time.Now()
		return shared.nsErr
	}

	// add namespaces to allNamespace List
	for _, n := range namespaceList.Items {
		shared.namespaces = append(shared.namespaces, n.Name)
	}
	shared.nsUpdatedAt = time.Now()

	return shared.nsErr
}

// Obtain all the managedclusters.
// Equivalent to `oc get managedclusters`
func (shared *SharedData) GetManagedClusters(cache *Cache, ctx context.Context) error {

	shared.mcLock.Lock()
	defer shared.mcLock.Unlock()
	// clear previous cache
	shared.managedClusters = nil
	shared.mcErr = nil

	managedClusters := make(map[string]struct{})

	scheme := runtime.NewScheme()
	scheme.AddKnownTypes(managedClusterResourceGvr.GroupVersion())

	resourceObj, err := cache.dynamicClient.Resource(managedClusterResourceGvr).List(ctx, metav1.ListOptions{})

	if err != nil {
		klog.Warning("Error resolving ManagedClusters with dynamic client", err.Error())
		shared.mcErr = err
		shared.mcUpdatedAt = time.Now()
		return shared.mcErr
	}

	for _, item := range resourceObj.Items {
		// Add to list if it is not local-cluster
		if item.GetName() != "local-cluster" {
			managedClusters[item.GetName()] = struct{}{}
		}
	}

	klog.V(3).Info("List of managed clusters in shared data: ", managedClusters)
	shared.managedClusters = managedClusters
	shared.mcUpdatedAt = time.Now()
	return shared.mcErr

}

// Returns a map of managed clusters for which the search add-on has been disabled.
func (cache *Cache) GetDisabledClusters(ctx context.Context) (*map[string]struct{}, error) {
	uid, _ := cache.GetUserUID(ctx)
	userData, userDataErr := cache.GetUserData(ctx)
	if userDataErr != nil {
		return nil, userDataErr
	}
	// lock to prevent the query from running repeatedly
	cache.shared.dcLock.Lock()
	defer cache.shared.dcLock.Unlock()

	if !cache.sharedCacheDisabledClustersValid() {
		klog.V(5).Info("DisabledClusters cache empty or expired. Querying database.")
		// - running query to get search addon disabled clusters")
		//run query and get disabled clusters
		if disabledClustersFromQuery, err := cache.findSrchAddonDisabledClusters(ctx); err != nil {
			klog.Error("Error retrieving Search Addon disabled clusters: ", err)
			cache.setDisabledClusters(map[string]struct{}{}, err)
			return nil, err
		} else {
			cache.setDisabledClusters(*disabledClustersFromQuery, nil)
		}
	}

	//check if user has access to disabled clusters
	userAccessClusters := disabledClustersForUser(cache.shared.disabledClusters, userData.ManagedClusters, uid)
	if len(userAccessClusters) > 0 {
		klog.V(5).Info("user ", uid, " has access to Search Addon disabled clusters ")
		return &userAccessClusters, cache.shared.dcErr

	} else {
		klog.V(5).Info("user does not have access to Search Addon disabled clusters ")
		return &map[string]struct{}{}, nil
	}

}

func disabledClustersForUser(disabledClusters map[string]struct{},
	userClusters map[string]struct{}, uid string) map[string]struct{} {
	userAccessDisabledClusters := map[string]struct{}{}
	for disabledCluster := range disabledClusters {
		if _, userHasAccess := userClusters[disabledCluster]; userHasAccess { //user has access
			klog.V(7).Info("user ", uid, " has access to search addon disabled cluster: ", disabledCluster)
			userAccessDisabledClusters[disabledCluster] = struct{}{}
		}
	}
	return userAccessDisabledClusters
}

func (cache *Cache) setDisabledClusters(disabledClusters map[string]struct{}, err error) {
	cache.shared.disabledClusters = disabledClusters
	cache.shared.dcUpdatedAt = time.Now()
	cache.shared.dcErr = err
}

// Build the query to find any ManagedClusters where the search addon is disabled.
func buildSearchAddonDisabledQuery(ctx context.Context) (string, error) {
	var selectDs *goqu.SelectDataset

	//FROM CLAUSE
	schemaTable1 := goqu.S("search").Table("resources").As("mcInfo")
	schemaTable2 := goqu.S("search").Table("resources").As("srchAddon")

	// For each ManagedClusterInfo resource in the hub,
	// we should have a matching ManagedClusterAddOn
	// with name=search-collector in the same namespace.
	ds := goqu.From(schemaTable1).
		LeftOuterJoin(schemaTable2,
			goqu.On(goqu.L(`"mcInfo".data->>?`, "name").Eq(goqu.L(`"srchAddon".data->>?`, "namespace")),
				goqu.L(`"srchAddon".data->>?`, "kind").Eq("ManagedClusterAddOn"),
				goqu.L(`"srchAddon".data->>?`, "name").Eq("search-collector")))

	//SELECT CLAUSE
	selectDs = ds.SelectDistinct(goqu.L(`"mcInfo".data->>?`, "name").As("srchAddonDisabledCluster"))

	// WHERE CLAUSE
	var whereDs []exp.Expression

	// select ManagedClusterInfo
	whereDs = append(whereDs, goqu.L(`"mcInfo".data->>?`, "kind").Eq("ManagedClusterInfo"))
	// addon uid will be null if addon is disabled
	whereDs = append(whereDs, goqu.L(`"srchAddon".uid`).IsNull())
	// exclude local-cluster
	whereDs = append(whereDs, goqu.L(`"mcInfo".data->>?`, "name").Neq("local-cluster"))

	//Get the query
	sql, params, err := selectDs.Where(whereDs...).ToSQL()
	if err != nil {
		klog.Errorf("Error building Query for managed clusters with Search addon disabled: %s", err.Error())
		return "", err
	}
	klog.V(3).Infof("Query for managed clusters with Search addon disabled: %s %s\n", sql, params)
	return sql, nil
}

func (cache *Cache) findSrchAddonDisabledClusters(ctx context.Context) (*map[string]struct{}, error) {
	disabledClusters := make(map[string]struct{})
	// build the query
	sql, queryBuildErr := buildSearchAddonDisabledQuery(ctx)
	if queryBuildErr != nil {
		klog.Error("Error fetching SearchAddon disabled cluster results from db ", queryBuildErr)
		cache.setDisabledClusters(disabledClusters, queryBuildErr)
		return &disabledClusters, queryBuildErr
	}
	// run the query
	rows, err := cache.pool.Query(ctx, sql)
	if err != nil {
		klog.Error("Error fetching SearchAddon disabled cluster results from db ", err)
		cache.setDisabledClusters(disabledClusters, err)
		return &disabledClusters, err
	}

	if rows != nil {
		for rows.Next() {
			var srchAddonDisabledCluster string
			err := rows.Scan(&srchAddonDisabledCluster)
			if err != nil {
				klog.Errorf("Error %s resolving addon disabled cluster name for query: %s", err.Error())
				continue // skip and continue in case of scan error
			}
			disabledClusters[srchAddonDisabledCluster] = struct{}{}
		}
		//Since cache was not valid, update shared cache with disabled clusters result
		cache.setDisabledClusters(disabledClusters, nil)
		defer rows.Close()
	}
	return &disabledClusters, err
}<|MERGE_RESOLUTION|>--- conflicted
+++ resolved
@@ -99,16 +99,12 @@
 		propTypeMap[key] = value
 
 	}
-<<<<<<< HEAD
 	//We need to manually add the cluster proptype as string because it does not appear in the data column:
 	// NOTE: we will have to do this for any property we choose to remove from data field and to column.
 	propTypeMap["cluster"] = "string"
 
 	fmt.Println(propTypeMap)
 	//cache results:
-=======
-	// Save results to cache.
->>>>>>> a12e4a4b
 	shared.propTypes = propTypeMap
 	shared.propTypeErr = err
 
