package rbac

import (
	"context"
	"fmt"
	"sync"
	"time"

	"github.com/doug-martin/goqu/v9"
	"github.com/doug-martin/goqu/v9/exp"
	"github.com/stolostron/search-v2-api/pkg/config"
	metav1 "k8s.io/apimachinery/pkg/apis/meta/v1"
	"k8s.io/apimachinery/pkg/runtime"
	"k8s.io/apimachinery/pkg/runtime/schema"
	"k8s.io/klog/v2"
)

// Cache data shared across all users.
type SharedData struct {
	// These are the data fields.
<<<<<<< HEAD
	// csResources      []Resource // Cluster-scoped resources (ie. Node, ManagedCluster)
	csResourcesMap   map[Resource]struct{}
	namespaces       []string
	managedClusters  map[string]struct{}
=======
	csResources      []Resource // Cluster-scoped resources (ie. Node, ManagedCluster)
	csResourcesMap   map[Resource]struct{}
	namespaces       []string
	managedClusters  []string
>>>>>>> 7662ad0b
	disabledClusters map[string]struct{}

	// These are internal objects to track the state of the cache.
	dcErr       error      // Error while updating clusters data.
	dcLock      sync.Mutex // Locks when clusters data is being updated.
	dcUpdatedAt time.Time  // Time clusters was last updated.

	mcErr       error      // Error while updating clusters data.
	mcLock      sync.Mutex // Locks when clusters data is being updated.
	mcUpdatedAt time.Time  // Time clusters was last updated.

	csErr       error      // Capture errors retrieving cluster-scoped resources.
	csLock      sync.Mutex // Locks the csResources map while updating it.
	csUpdatedAt time.Time  // Time when cluster-scoped data was last updated.

	nsErr       error      // Capture errors retrieving namespaces.
	nsLock      sync.Mutex // Locks the namespaces array while updating it.
	nsUpdatedAt time.Time  // Time when namespaces data was last updated.
}

type Resource struct {
	Apigroup string
	Kind     string
}

var managedClusterResourceGvr = schema.GroupVersionResource{
	Group:    "cluster.open-cluster-management.io",
	Version:  "v1",
	Resource: "managedclusters",
}

func (cache *Cache) PopulateSharedCache(ctx context.Context) error {

	if sharedCacheValid(&cache.shared) { //if all cache is valid we use cache data
		klog.V(5).Info("Using shared data from cache.")
		return nil
	} else { //get data and cache

		var error error
		// get all cluster-scoped resources and cache in shared.csResources
		err := cache.shared.GetClusterScopedResources(cache, ctx)
		if err == nil {
			klog.V(6).Info("Successfully retrieved cluster scoped resources!")
		} else {
			error = err
		}
		// get all namespaces in cluster and cache in shared.namespaces.
		err = cache.shared.GetSharedNamespaces(cache, ctx)
		if err == nil {
			klog.V(6).Info("Successfully retrieved shared namespaces!")
		} else {
			error = err
		}
		// get all managed clustsers in cache
		err = cache.shared.GetManagedClusters(cache, ctx)
		if err == nil {
			klog.V(6).Info("Successfully retrieved managed clusters!")
		} else {
			error = err
		}
		return error

	}

}

<<<<<<< HEAD
func (cache *Cache) SharedCacheDisabledClustersValid() bool {
=======
func (cache *Cache) sharedCacheDisabledClustersValid() bool {
>>>>>>> 7662ad0b
	return cache.shared.dcErr == nil && time.Now().Before(
		cache.shared.dcUpdatedAt.Add(time.Duration(config.Cfg.SharedCacheTTL)*time.Millisecond))
}

func sharedCacheValid(shared *SharedData) bool {

	if (time.Now().Before(shared.csUpdatedAt.Add(time.Duration(config.Cfg.SharedCacheTTL) * time.Millisecond))) &&
		(time.Now().Before(shared.nsUpdatedAt.Add(time.Duration(config.Cfg.SharedCacheTTL) * time.Millisecond))) &&
		(time.Now().Before(shared.mcUpdatedAt.Add(time.Duration(config.Cfg.SharedCacheTTL) * time.Millisecond))) {

		return true
	}
	return false
}

// Obtain all the cluster-scoped resources in the hub cluster that support list and watch.
// Equivalent to: `oc api-resources -o wide | grep false | grep watch | grep list`
func (shared *SharedData) GetClusterScopedResources(cache *Cache, ctx context.Context) error {

	// lock to prevent checking more than one at a time and check if cluster scoped resources already in cache
	shared.csLock.Lock()
	defer shared.csLock.Unlock()
	//clear previous cache
	// shared.csResources = make([]Resource, 0)
	shared.csResourcesMap = make(map[Resource]struct{})
	shared.csErr = nil
	klog.V(6).Info("Querying database for cluster-scoped resources.")

	// Building query to get cluster scoped resources
	// Original query: "SELECT DISTINCT(data->>apigroup, data->>kind) FROM search.resources WHERE
	// cluster='local-cluster' AND namespace=NULL"
	schemaTable := goqu.S("search").Table("resources")
	ds := goqu.From(schemaTable)
	query, _, err := ds.SelectDistinct(goqu.COALESCE(goqu.L(`"data"->>'apigroup'`), "").As("apigroup"),
		goqu.COALESCE(goqu.L(`"data"->>'kind_plural'`), "").As("kind")).
		Where(goqu.L(`"data"->>'_hubClusterResource'='true'`), goqu.L(`"data"->>'namespace'`).IsNull()).ToSQL()
	if err != nil {
		klog.Errorf("Error creating query [%s]. Error: [%+v]", query, err)
		shared.csErr = err
		// shared.csResources = []Resource{}
		shared.csResourcesMap = map[Resource]struct{}{}
		return shared.csErr
	}

	rows, queryerr := cache.pool.Query(ctx, query)
	if queryerr != nil {
		klog.Errorf("Error resolving query [%s]. Error: [%+v]", query, queryerr.Error())
		shared.csErr = queryerr
		// shared.csResources = []Resource{}
		shared.csResourcesMap = map[Resource]struct{}{}

		return shared.csErr
	}

	if rows != nil {
		defer rows.Close()

		for rows.Next() {
			var kind, apigroup string
			err := rows.Scan(&apigroup, &kind)
			if err != nil {
				klog.Warning("Error %s retrieving rows for query:%s for apigroup %s and kind %s", err.Error(), query,
					apigroup, kind)
				continue
			}
			shared.csResourcesMap[Resource{Apigroup: apigroup, Kind: kind}] = struct{}{}
			// shared.csResources = append(shared.csResources, Resource{Apigroup: apigroup, Kind: kind})

		}
	}
	shared.csUpdatedAt = time.Now()

	return shared.csErr
}

// Obtain all the namespaces in the hub cluster.
// Equivalent to `oc get namespaces`
func (shared *SharedData) GetSharedNamespaces(cache *Cache, ctx context.Context) error {
	shared.nsLock.Lock()
	defer shared.nsLock.Unlock()
	//empty previous cache
	shared.namespaces = nil
	shared.nsErr = nil

	klog.V(5).Info("Getting namespaces from Kube Client.")

	namespaceList, nsErr := cache.corev1Client.Namespaces().List(ctx, metav1.ListOptions{})
	if nsErr != nil {
		klog.Warning("Error resolving namespaces from KubeClient: ", nsErr)
		shared.nsErr = nsErr
		shared.nsUpdatedAt = time.Now()
		return shared.nsErr
	}

	// add namespaces to allNamespace List
	for _, n := range namespaceList.Items {
		shared.namespaces = append(shared.namespaces, n.Name)
	}
	shared.nsUpdatedAt = time.Now()

	return shared.nsErr
}

func (shared *SharedData) GetManagedClusters(cache *Cache, ctx context.Context) error {

	shared.mcLock.Lock()
	defer shared.mcLock.Unlock()
	// clear previous cache
	shared.managedClusters = nil
	shared.mcErr = nil

	managedClusters := make(map[string]struct{})

	scheme := runtime.NewScheme()
	scheme.AddKnownTypes(managedClusterResourceGvr.GroupVersion())

	resourceObj, err := cache.dynamicClient.Resource(managedClusterResourceGvr).List(ctx, metav1.ListOptions{})

	if err != nil {
		klog.Warning("Error resolving ManagedClusters with dynamic client", err.Error())
		shared.mcErr = err
		shared.mcUpdatedAt = time.Now()
		return shared.mcErr
	}

	for _, item := range resourceObj.Items {
		if item.GetName() != "local-cluster" {
			managedClusters[item.GetName()] = struct{}{}
		}
	}

	shared.managedClusters = managedClusters
	shared.mcUpdatedAt = time.Now()
	return shared.mcErr

}

<<<<<<< HEAD
func (cache *Cache) GetDisabledClusters() (*map[string]struct{}, error) {

	if cache.SharedCacheDisabledClustersValid() {
		klog.V(5).Info("Search Addon DisabledClusters Cache valid")
	} else {
		klog.V(5).Info("DisabledClusters Cache not valid") // - running query to get search addon disabled clusters")
		cache.SetDisabledClusters(map[string]struct{}{}, fmt.Errorf("addon disabled clusters cache is invalid"))
	}
	cache.shared.dcLock.Lock()
	defer cache.shared.dcLock.Unlock()
	return &cache.shared.disabledClusters, cache.shared.dcErr
}

func (cache *Cache) SetDisabledClusters(disabledClusters map[string]struct{}, err error) {
	cache.shared.dcLock.Lock()
	defer cache.shared.dcLock.Unlock()
	cache.shared.disabledClusters = disabledClusters
	cache.shared.dcUpdatedAt = time.Now()
	cache.shared.dcErr = err
=======
// Returns a map of managed clusters for which the search add-on has been disabled.
func (cache *Cache) GetDisabledClusters(ctx context.Context) (*map[string]struct{}, error) {
	userData, userDataErr := cache.GetUserData(ctx)
	if userDataErr != nil {
		return nil, userDataErr
	}
	// lock to prevent the query from running repeatedly
	cache.shared.dcLock.Lock()
	defer cache.shared.dcLock.Unlock()

	if !cache.sharedCacheDisabledClustersValid() {
		klog.V(5).Info("DisabledClusters cache empty or expired. Querying database.")
		// - running query to get search addon disabled clusters")
		//run query and get disabled clusters
		if disabledClustersFromQuery, err := cache.findSrchAddonDisabledClusters(ctx); err != nil {
			klog.Error("Error retrieving Search Addon disabled clusters: ", err)
			cache.setDisabledClusters(map[string]struct{}{}, err)
			return nil, err
		} else {
			cache.setDisabledClusters(*disabledClustersFromQuery, nil)
		}
	}

	//check if user has access to disabled clusters
	userAccessClusters := disabledClustersForUser(&cache.shared.disabledClusters, userData.ManagedClusters)
	if len(userAccessClusters) > 0 {
		klog.V(5).Info("user has access to Search Addon disabled clusters ")
		return &userAccessClusters, cache.shared.dcErr

	} else {
		klog.V(5).Info("user does not have access to Search Addon disabled clusters ")
		return &map[string]struct{}{}, nil
	}

}

func disabledClustersForUser(disabledClusters *map[string]struct{}, userClusters []string) map[string]struct{} {
	userAccessDisabledClusters := map[string]struct{}{}
	for disabledCluster := range *disabledClusters {
		for _, cluster := range userClusters {
			if disabledCluster == cluster { //user has access
				klog.V(7).Info("user has access to search addon disabled cluster: ", cluster)
				userAccessDisabledClusters[cluster] = struct{}{}

			}
		}
	}
	return userAccessDisabledClusters
}

func (cache *Cache) setDisabledClusters(disabledClusters map[string]struct{}, err error) {
	cache.shared.disabledClusters = disabledClusters
	cache.shared.dcUpdatedAt = time.Now()
	cache.shared.dcErr = err
}

// Build the query to find any ManagedClusters where the search addon is disabled.
func buildSearchAddonDisabledQuery(ctx context.Context) (string, error) {
	var selectDs *goqu.SelectDataset

	//FROM CLAUSE
	schemaTable1 := goqu.S("search").Table("resources").As("mcInfo")
	schemaTable2 := goqu.S("search").Table("resources").As("srchAddon")

	// For each ManagedClusterInfo resource in the hub,
	// we should have a matching ManagedClusterAddOn
	// with name=search-collector in the same namespace.
	ds := goqu.From(schemaTable1).
		LeftOuterJoin(schemaTable2,
			goqu.On(goqu.L(`"mcInfo".data->>?`, "name").Eq(goqu.L(`"srchAddon".data->>?`, "namespace")),
				goqu.L(`"srchAddon".data->>?`, "kind").Eq("ManagedClusterAddOn"),
				goqu.L(`"srchAddon".data->>?`, "name").Eq("search-collector")))

	//SELECT CLAUSE
	selectDs = ds.SelectDistinct(goqu.L(`"mcInfo".data->>?`, "name").As("srchAddonDisabledCluster"))

	// WHERE CLAUSE
	var whereDs []exp.Expression

	// select ManagedClusterInfo
	whereDs = append(whereDs, goqu.L(`"mcInfo".data->>?`, "kind").Eq("ManagedClusterInfo"))
	// addon uid will be null if addon is disabled
	whereDs = append(whereDs, goqu.L(`"srchAddon".uid`).IsNull())
	// exclude local-cluster
	whereDs = append(whereDs, goqu.L(`"mcInfo".data->>?`, "name").Neq("local-cluster"))

	//Get the query
	sql, params, err := selectDs.Where(whereDs...).ToSQL()
	if err != nil {
		klog.Errorf("Error building Query for managed clusters with Search addon disabled: %s", err.Error())
		return "", err
	}
	klog.V(3).Infof("Query for managed clusters with Search addon disabled: %s %s\n", sql, params)
	return sql, nil
}

func (cache *Cache) findSrchAddonDisabledClusters(ctx context.Context) (*map[string]struct{}, error) {
	disabledClusters := make(map[string]struct{})
	// build the query
	sql, queryBuildErr := buildSearchAddonDisabledQuery(ctx)
	if queryBuildErr != nil {
		klog.Error("Error fetching SearchAddon disabled cluster results from db ", queryBuildErr)
		cache.setDisabledClusters(disabledClusters, queryBuildErr)
		return &disabledClusters, queryBuildErr
	}
	// run the query
	rows, err := cache.pool.Query(ctx, sql)
	if err != nil {
		klog.Error("Error fetching SearchAddon disabled cluster results from db ", err)
		cache.setDisabledClusters(disabledClusters, err)
		return &disabledClusters, err
	}

	if rows != nil {
		for rows.Next() {
			var srchAddonDisabledCluster string
			err := rows.Scan(&srchAddonDisabledCluster)
			if err != nil {
				klog.Errorf("Error %s resolving addon disabled cluster name for query: %s", err.Error())
				continue // skip and continue in case of scan error
			}
			disabledClusters[srchAddonDisabledCluster] = struct{}{}
		}
		//Since cache was not valid, update shared cache with disabled clusters result
		cache.setDisabledClusters(disabledClusters, nil)
		defer rows.Close()
	}
	return &disabledClusters, err
>>>>>>> 7662ad0b
}<|MERGE_RESOLUTION|>--- conflicted
+++ resolved
@@ -2,7 +2,6 @@
 
 import (
 	"context"
-	"fmt"
 	"sync"
 	"time"
 
@@ -18,17 +17,10 @@
 // Cache data shared across all users.
 type SharedData struct {
 	// These are the data fields.
-<<<<<<< HEAD
 	// csResources      []Resource // Cluster-scoped resources (ie. Node, ManagedCluster)
 	csResourcesMap   map[Resource]struct{}
 	namespaces       []string
 	managedClusters  map[string]struct{}
-=======
-	csResources      []Resource // Cluster-scoped resources (ie. Node, ManagedCluster)
-	csResourcesMap   map[Resource]struct{}
-	namespaces       []string
-	managedClusters  []string
->>>>>>> 7662ad0b
 	disabledClusters map[string]struct{}
 
 	// These are internal objects to track the state of the cache.
@@ -95,11 +87,7 @@
 
 }
 
-<<<<<<< HEAD
-func (cache *Cache) SharedCacheDisabledClustersValid() bool {
-=======
 func (cache *Cache) sharedCacheDisabledClustersValid() bool {
->>>>>>> 7662ad0b
 	return cache.shared.dcErr == nil && time.Now().Before(
 		cache.shared.dcUpdatedAt.Add(time.Duration(config.Cfg.SharedCacheTTL)*time.Millisecond))
 }
@@ -237,27 +225,6 @@
 
 }
 
-<<<<<<< HEAD
-func (cache *Cache) GetDisabledClusters() (*map[string]struct{}, error) {
-
-	if cache.SharedCacheDisabledClustersValid() {
-		klog.V(5).Info("Search Addon DisabledClusters Cache valid")
-	} else {
-		klog.V(5).Info("DisabledClusters Cache not valid") // - running query to get search addon disabled clusters")
-		cache.SetDisabledClusters(map[string]struct{}{}, fmt.Errorf("addon disabled clusters cache is invalid"))
-	}
-	cache.shared.dcLock.Lock()
-	defer cache.shared.dcLock.Unlock()
-	return &cache.shared.disabledClusters, cache.shared.dcErr
-}
-
-func (cache *Cache) SetDisabledClusters(disabledClusters map[string]struct{}, err error) {
-	cache.shared.dcLock.Lock()
-	defer cache.shared.dcLock.Unlock()
-	cache.shared.disabledClusters = disabledClusters
-	cache.shared.dcUpdatedAt = time.Now()
-	cache.shared.dcErr = err
-=======
 // Returns a map of managed clusters for which the search add-on has been disabled.
 func (cache *Cache) GetDisabledClusters(ctx context.Context) (*map[string]struct{}, error) {
 	userData, userDataErr := cache.GetUserData(ctx)
@@ -274,15 +241,15 @@
 		//run query and get disabled clusters
 		if disabledClustersFromQuery, err := cache.findSrchAddonDisabledClusters(ctx); err != nil {
 			klog.Error("Error retrieving Search Addon disabled clusters: ", err)
-			cache.setDisabledClusters(map[string]struct{}{}, err)
+			cache.SetDisabledClusters(map[string]struct{}{}, err)
 			return nil, err
 		} else {
-			cache.setDisabledClusters(*disabledClustersFromQuery, nil)
+			cache.SetDisabledClusters(*disabledClustersFromQuery, nil)
 		}
 	}
 
 	//check if user has access to disabled clusters
-	userAccessClusters := disabledClustersForUser(&cache.shared.disabledClusters, userData.ManagedClusters)
+	userAccessClusters := disabledClustersForUser(cache.shared.disabledClusters, userData.ManagedClusters)
 	if len(userAccessClusters) > 0 {
 		klog.V(5).Info("user has access to Search Addon disabled clusters ")
 		return &userAccessClusters, cache.shared.dcErr
@@ -294,21 +261,18 @@
 
 }
 
-func disabledClustersForUser(disabledClusters *map[string]struct{}, userClusters []string) map[string]struct{} {
+func disabledClustersForUser(disabledClusters, userClusters map[string]struct{}) map[string]struct{} {
 	userAccessDisabledClusters := map[string]struct{}{}
-	for disabledCluster := range *disabledClusters {
-		for _, cluster := range userClusters {
-			if disabledCluster == cluster { //user has access
-				klog.V(7).Info("user has access to search addon disabled cluster: ", cluster)
-				userAccessDisabledClusters[cluster] = struct{}{}
-
-			}
+	for disabledCluster := range disabledClusters {
+		if _, userHasAccess := userClusters[disabledCluster]; userHasAccess { //user has access
+			klog.V(7).Info("user has access to search addon disabled cluster: ", disabledCluster)
+			userAccessDisabledClusters[disabledCluster] = struct{}{}
 		}
 	}
 	return userAccessDisabledClusters
 }
 
-func (cache *Cache) setDisabledClusters(disabledClusters map[string]struct{}, err error) {
+func (cache *Cache) SetDisabledClusters(disabledClusters map[string]struct{}, err error) {
 	cache.shared.disabledClusters = disabledClusters
 	cache.shared.dcUpdatedAt = time.Now()
 	cache.shared.dcErr = err
@@ -360,14 +324,14 @@
 	sql, queryBuildErr := buildSearchAddonDisabledQuery(ctx)
 	if queryBuildErr != nil {
 		klog.Error("Error fetching SearchAddon disabled cluster results from db ", queryBuildErr)
-		cache.setDisabledClusters(disabledClusters, queryBuildErr)
+		cache.SetDisabledClusters(disabledClusters, queryBuildErr)
 		return &disabledClusters, queryBuildErr
 	}
 	// run the query
 	rows, err := cache.pool.Query(ctx, sql)
 	if err != nil {
 		klog.Error("Error fetching SearchAddon disabled cluster results from db ", err)
-		cache.setDisabledClusters(disabledClusters, err)
+		cache.SetDisabledClusters(disabledClusters, err)
 		return &disabledClusters, err
 	}
 
@@ -382,9 +346,8 @@
 			disabledClusters[srchAddonDisabledCluster] = struct{}{}
 		}
 		//Since cache was not valid, update shared cache with disabled clusters result
-		cache.setDisabledClusters(disabledClusters, nil)
+		cache.SetDisabledClusters(disabledClusters, nil)
 		defer rows.Close()
 	}
 	return &disabledClusters, err
->>>>>>> 7662ad0b
 }