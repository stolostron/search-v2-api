--- conflicted
+++ resolved
@@ -244,11 +244,7 @@
 	}
 
 	//check if user has access to disabled clusters
-<<<<<<< HEAD
-	userAccessClusters := disabledClustersForUser(cache.shared.disabledClusters, userData.ManagedClusters)
-=======
 	userAccessClusters := disabledClustersForUser(&cache.shared.disabledClusters, userData.ManagedClusters, uid)
->>>>>>> ddaf5482
 	if len(userAccessClusters) > 0 {
 		klog.V(5).Info("user ", uid, " has access to Search Addon disabled clusters ")
 		return &userAccessClusters, cache.shared.dcErr
@@ -260,20 +256,12 @@
 
 }
 
-<<<<<<< HEAD
-func disabledClustersForUser(disabledClusters, userClusters map[string]struct{}) map[string]struct{} {
-	userAccessDisabledClusters := map[string]struct{}{}
-	for disabledCluster := range disabledClusters {
-		if _, userHasAccess := userClusters[disabledCluster]; userHasAccess { //user has access
-			klog.V(7).Info("user has access to search addon disabled cluster: ", disabledCluster)
-=======
 func disabledClustersForUser(disabledClusters *map[string]struct{},
 	userClusters map[string]struct{}, uid string) map[string]struct{} {
 	userAccessDisabledClusters := map[string]struct{}{}
 	for disabledCluster := range *disabledClusters {
 		if _, userHasAccess := userClusters[disabledCluster]; userHasAccess { //user has access
 			klog.V(7).Info("user ", uid, " has access to search addon disabled cluster: ", disabledCluster)
->>>>>>> ddaf5482
 			userAccessDisabledClusters[disabledCluster] = struct{}{}
 		}
 	}
