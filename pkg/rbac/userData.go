--- conflicted
+++ resolved
@@ -217,12 +217,9 @@
 	// If we have a new set of authorized list for the user reset the previous one
 	user.userData.CsResources = nil
 
-<<<<<<< HEAD
 	// Paralellize API calls.
 	var wg sync.WaitGroup
 	var lock sync.Mutex
-=======
->>>>>>> d9a47a33
 	for res := range clusterScopedResources {
 		wg.Add(1)
 		go func(apiGroup, kind string) {
