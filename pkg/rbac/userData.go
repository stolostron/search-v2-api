// Copyright Contributors to the Open Cluster Management project
package rbac

import (
	"context"
	"errors"
	"fmt"
	"sync"
	"time"

	"github.com/stolostron/search-v2-api/pkg/config"
	"github.com/stolostron/search-v2-api/pkg/metric"
	authv1 "k8s.io/api/authentication/v1"
	authz "k8s.io/api/authorization/v1"
	metav1 "k8s.io/apimachinery/pkg/apis/meta/v1"
	"k8s.io/client-go/kubernetes"
	v1 "k8s.io/client-go/kubernetes/typed/authorization/v1"
	"k8s.io/client-go/rest"
	"k8s.io/klog/v2"
)

const impersonationConfigCreationerror = "Error creating clientset with impersonation config"

// Contains data about the resources the user is allowed to access.
type UserDataCache struct {
	UserData
	userInfo authv1.UserInfo

	// Metadata to manage the state of the cached data.
	clustersCache cacheMetadata
	csrCache      cacheMetadata
	nsrCache      cacheMetadata

	// Client to external API to be replaced with a mock by unit tests.
	authzClient v1.AuthorizationV1Interface
}

// Stuct to keep a copy of users access
type UserData struct {
	CsResources     []Resource            // Cluster-scoped resources on hub the user has list access.
	NsResources     map[string][]Resource // Namespaced resources on hub the user has list access.
	ManagedClusters map[string]struct{}   // Managed clusters where the user has view access.
}

// Get user's UID
// Note: kubeadmin gets an empty string for uid
func (cache *Cache) GetUserUID(ctx context.Context) (string, authv1.UserInfo) {
	authKey := ctx.Value(ContextAuthTokenKey)
	if authKey != nil {
		clientToken := authKey.(string)

		//get uid from tokenreview
		if tokenReview, err := cache.GetTokenReview(ctx, clientToken); err == nil {
			uid := tokenReview.Status.User.UID
			klog.V(9).Info("Found uid: ", uid, " for user: ", tokenReview.Status.User.Username)
			return uid, tokenReview.Status.User
		} else {
			klog.Error("Error finding uid for user: ", tokenReview.Status.User.Username, err)
			return "noUidFound", authv1.UserInfo{}
		}
	} else {
		klog.Error("Error finding uid for user: ContextAuthTokenKey IS NOT SET ")
		return "noUidFound", authv1.UserInfo{}
	}
}

func (cache *Cache) GetUserDataCache(ctx context.Context,
	authzClient v1.AuthorizationV1Interface) (*UserDataCache, error) {

	var user *UserDataCache
	var uid string
	var err error
	var userInfo authv1.UserInfo
	// get uid from tokenreview
	if uid, userInfo = cache.GetUserUID(ctx); uid == "noUidFound" {
		return user, fmt.Errorf("cannot find user with uid: %s", uid)
	}
	clientToken := ctx.Value(ContextAuthTokenKey).(string)

	cache.usersLock.Lock()
	defer cache.usersLock.Unlock()
	cachedUserData, userDataExists := cache.users[uid] //check if userData cache for user already exists
	klog.Infof("Cache User: %s", cache.users)
	klog.Info("Cache User ID:", uid)

	// UserDataExists and its valid
	if userDataExists && cachedUserData.isValid() {
		klog.V(5).Info("Using user data from cache.")

		return cachedUserData, nil
	} else {
		if cache.users == nil {
			cache.users = map[string]*UserDataCache{}
		}
		// User not in cache , Initialize and assign to the UID
		user = &UserDataCache{
			userInfo:      userInfo,
			clustersCache: cacheMetadata{ttl: time.Duration(config.Cfg.UserCacheTTL) * time.Millisecond},
			csrCache:      cacheMetadata{ttl: time.Duration(config.Cfg.UserCacheTTL) * time.Millisecond},
			nsrCache:      cacheMetadata{ttl: time.Duration(config.Cfg.UserCacheTTL) * time.Millisecond},
		}
		if cache.users == nil {
			cache.users = map[string]*UserDataCache{}
		}
		cache.users[uid] = user

		// We want to setup the client if passed, this is only for unit tests
		if authzClient != nil {
			user.authzClient = authzClient
		}
	}

	// Before checking each namespace and clusterscoped resource, check if user has access to everything
	userHasAllAccess, err := user.userHasAllAccess(ctx, cache)
	if err != nil {
		klog.Warning("Encountered error while checking if user has access to everything ", err)
	} else {
		if userHasAllAccess {
			klog.Infof("User %s with uid %s has access to all resources.", userInfo.Username, userInfo.UID)
			return user, nil
		}
		klog.Infof("User %s with uid %s doesn't have access to all resources. Checking individually",
			userInfo.Username, userInfo.UID)
	}

	userDataCache, err := user.getNamespacedResources(cache, ctx, clientToken)

	// Get cluster scoped resource access for the user.
	if err == nil {
		klog.V(5).Info("No errors on namespacedresources present for: ",
			cache.tokenReviews[clientToken].tokenReview.Status.User.Username)
		userDataCache, err = user.getClusterScopedResources(ctx, cache)
	}
	return userDataCache, err
}

func (user *UserDataCache) userHasAllAccess(ctx context.Context, cache *Cache) (bool, error) {
	impersClientSet := user.getImpersonationClientSet()
	if impersClientSet == nil {
		klog.Warning(impersonationConfigCreationerror)
		return false, errors.New(impersonationConfigCreationerror)
	}
	//If we have a new set of authorized list for the user reset the previous one
	if user.userAuthorizedListSSAR(ctx, impersClientSet, "*", "*") {
		user.csrCache.lock.Lock()
		defer user.csrCache.lock.Unlock()
		user.CsResources = []Resource{{Apigroup: "*", Kind: "*"}}
		user.csrCache.updatedAt = time.Now()

		user.nsrCache.lock.Lock()
		defer user.nsrCache.lock.Unlock()
		user.NsResources = map[string][]Resource{"*": {{Apigroup: "*", Kind: "*"}}}
		user.nsrCache.updatedAt = time.Now()

		// user.clustersCache.lock.Lock()
		// defer user.clustersCache.lock.Unlock()
		user.ManagedClusters = cache.shared.managedClusters
		user.clustersCache.updatedAt = time.Now()
		user.csrCache.err, user.nsrCache.err, user.clustersCache.err = nil, nil, nil
		return true, nil
	}
	return false, nil
}

// Get a static copy of the current user data. It will use cached data if valid or refresh if needed.
func (cache *Cache) GetUserData(ctx context.Context) (*UserData, error) {
	userDataCache, userDataErr := cache.GetUserDataCache(ctx, nil)

	if userDataErr != nil {
		klog.Error("Error fetching UserAccessData: ", userDataErr)
		return nil, errors.New("unable to resolve query because of error while resolving user's access")
	}
	// Proceed if user's rbac data exists
	// Get a copy of the current user access if user data exists
	userAccess := &UserData{
		CsResources:     userDataCache.GetCsResources(),
		NsResources:     userDataCache.GetNsResources(),
		ManagedClusters: userDataCache.GetManagedClusters(),
	}

	klog.Info("managedcluster in user access:", len(userAccess.ManagedClusters))
	klog.Info("csresources in user access:", userAccess.CsResources)
	klog.Info("nsresources in user access:", len(userAccess.NsResources))

	return userAccess, nil
}

// UserCache is valid if the clustersCache, csrCache, and nsrCache are valid
func (user *UserDataCache) isValid() bool {

	isVlid := user.csrCache.isValid() && user.nsrCache.isValid() && user.clustersCache.isValid()
	klog.Info("Printing out IsValid", isVlid)
	return user.csrCache.isValid() && user.nsrCache.isValid() && user.clustersCache.isValid()
}

// Get cluster-scoped resources the user is authorized to list.
// Equivalent to: oc auth can-i list <resource> --as=<user>
func (user *UserDataCache) getClusterScopedResources(ctx context.Context, cache *Cache) (*UserDataCache, error) {
	defer metric.SlowLog("UserDataCache::getClusterScopedResources", 150*time.Millisecond)()

	user.csrCache.err = nil
	user.csrCache.lock.Lock()
	defer user.csrCache.lock.Unlock()

	// Not present in cache, find all cluster scoped resources
	clusterScopedResources := cache.shared.csResourcesMap
	if len(clusterScopedResources) == 0 {
		klog.Warning("Cluster scoped resources from shared cache empty.", user.csrCache.err)
		return user, user.csrCache.err
	}
	impersClientSet := user.getImpersonationClientSet()
	if impersClientSet == nil {
		user.csrCache.err = errors.New(impersonationConfigCreationerror)
		klog.Warning(impersonationConfigCreationerror)
		return user, user.csrCache.err
	}
	// If we have a new set of authorized list for the user reset the previous one
	user.CsResources = nil

	// For each cluster-scoped resource, check if the user is authorized to list.
	// Paralellize SSAR API calls.
	wg := sync.WaitGroup{}
	lock := sync.Mutex{}
	for res := range clusterScopedResources {
		wg.Add(1)
		go func(group, kind string) {
			defer wg.Done()
			if user.userAuthorizedListSSAR(ctx, impersClientSet, group, kind) {
				lock.Lock()
				defer lock.Unlock()
				user.CsResources = append(user.CsResources,
					Resource{Apigroup: group, Kind: kind})
			}
		}(res.Apigroup, res.Kind)
	}
	wg.Wait() // Wait for all requests to complete.

	uid, userInfo := cache.GetUserUID(ctx)
	klog.V(7).Infof("User %s with uid: %s has access to these cluster scoped res: %+v \n", userInfo.Username, uid,
		user.CsResources)
	user.csrCache.updatedAt = time.Now()
	return user, user.csrCache.err
}

func (user *UserDataCache) userAuthorizedListSSAR(ctx context.Context, authzClient v1.AuthorizationV1Interface,
	apigroup string, kind_plural string) bool {
	accessCheck := &authz.SelfSubjectAccessReview{
		Spec: authz.SelfSubjectAccessReviewSpec{
			ResourceAttributes: &authz.ResourceAttributes{
				Verb:     "list",
				Group:    apigroup,
				Resource: kind_plural,
			},
		},
	}
	result, err := authzClient.SelfSubjectAccessReviews().Create(ctx, accessCheck, metav1.CreateOptions{})

	if err != nil {
		klog.Error("Error creating SelfSubjectAccessReviews.", err)
	} else {
		klog.V(6).Infof("SelfSubjectAccessReviews API result for resource %s group %s : %v\n",
			kind_plural, apigroup, prettyPrint(result.Status.String()))
		if result.Status.Allowed {
			return true
		}
	}
	return false

}

func (user *UserDataCache) updateUserManagedClusterList(cache *Cache, ns string) {
	user.clustersCache.lock.Lock()
	defer user.clustersCache.lock.Unlock()
	_, managedClusterNs := cache.shared.managedClusters[ns]
	if managedClusterNs {
		if user.ManagedClusters == nil {
			user.ManagedClusters = map[string]struct{}{}
		}
		user.ManagedClusters[ns] = struct{}{}

	}
}

// Request the SelfSubjectRullesRreview(SSRR) for the namespace and process the rules.
func (user *UserDataCache) getSSRRforNamespace(ctx context.Context, cache *Cache, ns string,
	lock *sync.Mutex) {
	// Request the SelfSubjectRulesReview for the namespace.
	rulesCheck := authz.SelfSubjectRulesReview{
		Spec: authz.SelfSubjectRulesReviewSpec{
			Namespace: ns,
		},
	}
	result, err := user.getImpersonationClientSet().SelfSubjectRulesReviews().Create(ctx,
		&rulesCheck, metav1.CreateOptions{})
	if err != nil {
		klog.Error("Error creating SelfSubjectRulesReviews for namespace", err, ns)
	} else {
		klog.V(9).Infof("SelfSubjectRulesReviews Kube API result for ns:%s : %v\n", ns, prettyPrint(result.Status))
	}

	lock.Lock()
	defer lock.Unlock()

	// Process the SSRR result and add to this UserDataCache object.
	for _, rules := range result.Status.ResourceRules {
		for _, verb := range rules.Verbs {
			if verb == "list" || verb == "*" {
				for _, res := range rules.Resources {
					for _, api := range rules.APIGroups {
						// Add the resource if it is not cluster scoped
						// fail-safe mechanism to avoid whitelist - TODO: incorporate whitelist
						if !cache.shared.isClusterScoped(res, api) && (len(rules.ResourceNames) == 0 ||
							(len(rules.ResourceNames) > 0 && rules.ResourceNames[0] == "*")) {
							// if the user has access to all resources, reset userData.NsResources for the namespace
							// No need to loop through all resources. Save the wildcard *
							// exit the resourceRulesLoop
							if res == "*" && api == "*" {
								user.NsResources[ns] = []Resource{{Apigroup: api, Kind: res}}
								klog.V(5).Infof("User %s with uid: %s has access to everything in the namespace %s",
									user.userInfo.Username, user.userInfo.UID, ns)

								// Update user's managedcluster list too as the user has access to everything
								user.updateUserManagedClusterList(cache, ns)
								return
							}
							user.NsResources[ns] = append(user.NsResources[ns],
								Resource{Apigroup: api, Kind: res})
						} else if cache.shared.isClusterScoped(res, api) {
							klog.V(5).Info("Got clusterscoped resource", api, "/",
								res, " from SelfSubjectRulesReviews. Excluding it from ns scoped resoures.")
						} else if len(rules.ResourceNames) > 0 && rules.ResourceNames[0] != "*" {
							klog.V(5).Info("Got whitelist in resourcenames. Excluding resource", api, "/", res,
								" from ns scoped resoures.")
						}
					}
				}
			}
			// Obtain namespaces with create managedclusterveiws resource action
			// Equivalent to: oc auth can-i create ManagedClusterView -n <managedClusterName> --as=<user>
			if verb == "create" || verb == "*" {
				for _, res := range rules.Resources {
					if res == "managedclusterviews" {
						user.updateUserManagedClusterList(cache, ns)
					}
				}
			}
		}
	}
}

// Equivalent to: oc auth can-i --list -n <iterate-each-namespace>
func (user *UserDataCache) getNamespacedResources(cache *Cache, ctx context.Context,
	clientToken string) (*UserDataCache, error) {
	defer metric.SlowLog("UserDataCache::getNamespacedResources", 250*time.Millisecond)()

	// Lock the cache
	user.nsrCache.lock.Lock()
	defer user.nsrCache.lock.Unlock()
	user.clustersCache.lock.Lock() // Lock the ManagedCluster cache because this function will update it.
	defer user.clustersCache.lock.Unlock()

	// Clear cached data
	user.nsrCache.err = nil
	user.NsResources = make(map[string][]Resource)
	user.clustersCache.err = nil
	user.ManagedClusters = make(map[string]struct{})

	// get all namespaces from shared cache
	klog.V(5).Info("Getting namespaces from shared cache.")
	allNamespaces, err := cache.shared.getNamespaces(ctx)
	if err != nil || len(allNamespaces) == 0 {
		klog.Warning("All namespaces array from shared cache is empty.", cache.shared.nsCache.err)
		return user, cache.shared.nsCache.err
	}

	// Process each namespace SSRR in an async go routine.
	wg := sync.WaitGroup{}
	lock := sync.Mutex{}
	for _, ns := range allNamespaces {
		wg.Add(1)
		go func(namespace string) {
			defer wg.Done()
			user.getSSRRforNamespace(ctx, cache, namespace, &lock)
		}(ns)
	}
	wg.Wait() // Wait for all go routines to complete.

	uid, userInfo := cache.GetUserUID(ctx)
	klog.V(7).Infof("User %s with uid: %s has access to these namespace scoped res: %+v \n", userInfo.Username, uid,
		user.NsResources)
	klog.V(7).Infof("User %s with uid: %s has access to these ManagedClusters: %+v \n", userInfo.Username, uid,
		user.ManagedClusters)

	user.nsrCache.updatedAt = time.Now()
	user.clustersCache.updatedAt = time.Now()

	return user, user.nsrCache.err
}

// SSRR has resources that are clusterscoped too
func (shared *SharedData) isClusterScoped(kindPlural, apigroup string) bool {
	// lock to prevent checking more than one at a time and check if cluster scoped resources already in cache
	shared.csrCache.lock.Lock()
	defer shared.csrCache.lock.Unlock()
	_, ok := shared.csResourcesMap[Resource{Apigroup: apigroup, Kind: kindPlural}]
	if ok {
		klog.V(9).Info("resource is ClusterScoped ", kindPlural, " ", apigroup, ": ", ok)
	}
	return ok
}

func setImpersonationUserInfo(userInfo authv1.UserInfo) *rest.ImpersonationConfig {
	impersonConfig := &rest.ImpersonationConfig{}
	// All fields in user info, if set, should be added to ImpersonationConfig. Otherwise SSRR won't work.
	// All fields in UserInfo is optional. Set only if there is a value
	//set username
	if userInfo.Username != "" {
		impersonConfig.UserName = userInfo.Username
	}
	//set uid
	if userInfo.UID != "" {
		impersonConfig.UID = userInfo.UID
	}
	//set groups
	if len(userInfo.Groups) > 0 {
		impersonConfig.Groups = userInfo.Groups
	}
	if len(userInfo.Extra) > 0 {
		extraUpdated := map[string][]string{}
		for key, val := range userInfo.Extra {
			extraUpdated[key] = val
		}
		impersonConfig.Extra = extraUpdated //set additional information
	}
	klog.V(9).Info("UserInfo available for impersonation is %+v:", userInfo)
	return impersonConfig
}

// Get a client impersonating the user.
func (user *UserDataCache) getImpersonationClientSet() v1.AuthorizationV1Interface {
	if user.authzClient == nil {
		klog.V(5).Info("Creating New ImpersonationClientSet. ")
		restConfig := config.GetClientConfig()

		// set Impersonation user info
		restConfig.Impersonate = *setImpersonationUserInfo(user.userInfo)
		clientset, err := kubernetes.NewForConfig(restConfig)
		if err != nil {
			klog.Error("Error with creating a new clientset with impersonation config.", err.Error())
			return nil
		}
		user.authzClient = clientset.AuthorizationV1()
	}
	return user.authzClient
}

func (user *UserDataCache) GetCsResources() []Resource {
	user.csrCache.lock.Lock()
	defer user.csrCache.lock.Unlock()
	return user.CsResources
}

func (user *UserDataCache) GetNsResources() map[string][]Resource {
	user.nsrCache.lock.Lock()
	defer user.nsrCache.lock.Unlock()
	return user.NsResources
}

func (user *UserDataCache) GetManagedClusters() map[string]struct{} {
<<<<<<< HEAD
	klog.Info("Managed Clusters User has access to are: ", user.ManagedClusters)
=======
	user.clustersCache.lock.Lock()
	defer user.clustersCache.lock.Unlock()
>>>>>>> c9831c99
	return user.ManagedClusters
}<|MERGE_RESOLUTION|>--- conflicted
+++ resolved
@@ -467,11 +467,7 @@
 }
 
 func (user *UserDataCache) GetManagedClusters() map[string]struct{} {
-<<<<<<< HEAD
-	klog.Info("Managed Clusters User has access to are: ", user.ManagedClusters)
-=======
 	user.clustersCache.lock.Lock()
 	defer user.clustersCache.lock.Unlock()
->>>>>>> c9831c99
 	return user.ManagedClusters
 }