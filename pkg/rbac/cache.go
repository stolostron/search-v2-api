// Copyright Contributors to the Open Cluster Management project
package rbac

import (
	"sync"

	"github.com/driftprogramming/pgxpoolmock"
	db "github.com/stolostron/search-v2-api/pkg/database"
<<<<<<< HEAD
	authnv1 "k8s.io/client-go/kubernetes/typed/authentication/v1"
=======
	"k8s.io/client-go/kubernetes"
	authnv1 "k8s.io/client-go/kubernetes/typed/authentication/v1"
	authzv1 "k8s.io/client-go/kubernetes/typed/authorization/v1"
>>>>>>> 788df836

	corev1 "k8s.io/client-go/kubernetes/typed/core/v1"
	"k8s.io/client-go/rest"
)

<<<<<<< HEAD
// Cache used to optimize requests to the Kubernetes API server.
// type Cache struct {
// 	authClient       authv1.AuthenticationV1Interface // This allows tests to replace with mock client.
// 	corev1Client     corev1.CoreV1Interface
// 	kubeClient       kubernetes.Interface
// 	resConfig        *rest.Config
// 	tokenReviews     map[string]*tokenReviewCache
// 	tokenReviewsLock sync.Mutex
// 	userLock         sync.Mutex
// 	shared           SharedData
// 	users            map[string]*userData // UID:{userdata} UID comes from tokenreview
// 	pool             pgxpoolmock.PgxPool
// }

=======
>>>>>>> 788df836
// Cache used to minimize requests to external APIs (Kubernetes and Database)
type Cache struct {
	tokenReviews     map[string]*tokenReviewCache
	tokenReviewsLock sync.Mutex
	shared           SharedData
	users            map[string]*userData // UID:{userdata} UID comes from tokenreview
	usersLock        sync.Mutex

	// Clients to external APIs.
	// Defining these here allow the tests to replace with a mock client.
	authnClient  authnv1.AuthenticationV1Interface
<<<<<<< HEAD
	corev1Client corev1.CoreV1Interface

=======
	authzClient  authzv1.AuthorizationV1Interface
	corev1Client corev1.CoreV1Interface

	kubeClient kubernetes.Interface
>>>>>>> 788df836
	pool       pgxpoolmock.PgxPool // Database client
	restConfig *rest.Config
}

// Initialize the cache as a singleton instance.
var cacheInst = Cache{
	tokenReviews:     map[string]*tokenReviewCache{},
	tokenReviewsLock: sync.Mutex{},
	usersLock:        sync.Mutex{},
	shared:           SharedData{},
	users:            map[string]*userData{},
	pool:             db.GetConnection(),
}<|MERGE_RESOLUTION|>--- conflicted
+++ resolved
@@ -6,35 +6,11 @@
 
 	"github.com/driftprogramming/pgxpoolmock"
 	db "github.com/stolostron/search-v2-api/pkg/database"
-<<<<<<< HEAD
 	authnv1 "k8s.io/client-go/kubernetes/typed/authentication/v1"
-=======
-	"k8s.io/client-go/kubernetes"
-	authnv1 "k8s.io/client-go/kubernetes/typed/authentication/v1"
-	authzv1 "k8s.io/client-go/kubernetes/typed/authorization/v1"
->>>>>>> 788df836
-
 	corev1 "k8s.io/client-go/kubernetes/typed/core/v1"
 	"k8s.io/client-go/rest"
 )
 
-<<<<<<< HEAD
-// Cache used to optimize requests to the Kubernetes API server.
-// type Cache struct {
-// 	authClient       authv1.AuthenticationV1Interface // This allows tests to replace with mock client.
-// 	corev1Client     corev1.CoreV1Interface
-// 	kubeClient       kubernetes.Interface
-// 	resConfig        *rest.Config
-// 	tokenReviews     map[string]*tokenReviewCache
-// 	tokenReviewsLock sync.Mutex
-// 	userLock         sync.Mutex
-// 	shared           SharedData
-// 	users            map[string]*userData // UID:{userdata} UID comes from tokenreview
-// 	pool             pgxpoolmock.PgxPool
-// }
-
-=======
->>>>>>> 788df836
 // Cache used to minimize requests to external APIs (Kubernetes and Database)
 type Cache struct {
 	tokenReviews     map[string]*tokenReviewCache
@@ -46,17 +22,9 @@
 	// Clients to external APIs.
 	// Defining these here allow the tests to replace with a mock client.
 	authnClient  authnv1.AuthenticationV1Interface
-<<<<<<< HEAD
 	corev1Client corev1.CoreV1Interface
-
-=======
-	authzClient  authzv1.AuthorizationV1Interface
-	corev1Client corev1.CoreV1Interface
-
-	kubeClient kubernetes.Interface
->>>>>>> 788df836
-	pool       pgxpoolmock.PgxPool // Database client
-	restConfig *rest.Config
+	pool         pgxpoolmock.PgxPool // Database client
+	restConfig   *rest.Config
 }
 
 // Initialize the cache as a singleton instance.
