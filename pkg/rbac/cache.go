--- conflicted
+++ resolved
@@ -30,15 +30,6 @@
 var cacheInst = Cache{
 	tokenReviews:     map[string]*tokenReviewCache{},
 	tokenReviewsLock: sync.Mutex{},
-<<<<<<< HEAD
-	shared:           SharedData{},
-	users:            map[string]*UserDataCache{},
-	usersLock:        sync.Mutex{},
-	restConfig:       config.GetClientConfig(),
-	pool:             db.GetConnection(),
-	corev1Client:     config.GetCoreClient(),
-	dynamicClient:    config.GetDynamicClient(),
-=======
 	usersLock:        sync.Mutex{},
 	shared: SharedData{
 		pool:          db.GetConnection(),
@@ -48,7 +39,6 @@
 	users:      map[string]*UserDataCache{},
 	restConfig: config.GetClientConfig(),
 	pool:       db.GetConnection(),
->>>>>>> ec6fd00a
 }
 
 // Get a reference to the cache instance.
