--- conflicted
+++ resolved
@@ -113,7 +113,6 @@
 func Test_getNamespaces_usingCache(t *testing.T) {
 	var namespaces []string
 	nsresources := make(map[string][]Resource)
-	managedclusters := make(map[string]struct{})
 	mock_cache := mockNamespaceCache()
 	//mock cache for token review to get user data:
 	mock_cache = setupToken(mock_cache)
@@ -121,13 +120,8 @@
 	//mock cache for cluster-scoped resouces to get all namespaces:
 	mock_cache.shared.namespaces = append(namespaces, "some-namespace")
 	//mock cache for managed clusters
-<<<<<<< HEAD
-	managedclusters["some-namespace"] = struct{}{}
-	managedclusters["some-nonmatching-namespace"] = struct{}{}
-=======
 	managedclusters := map[string]struct{}{"some-namespace": {}, "some-nonmatching-namespace": {}}
 
->>>>>>> ddaf5482
 	mock_cache.shared.managedClusters = managedclusters
 
 	//mock cache for namespaced-resources:
@@ -198,13 +192,7 @@
 
 	//mock cache for cluster-scoped resouces to get all namespaces:
 	mock_cache.shared.namespaces = append(namespaces, "some-namespace")
-<<<<<<< HEAD
-	mock_cache.shared.managedClusters = make(map[string]struct{})
-	mock_cache.shared.managedClusters["some-namespace"] = struct{}{}
-	mock_cache.shared.managedClusters["some-nonmatching-namespace"] = struct{}{}
-=======
 	mock_cache.shared.managedClusters = managedclusters
->>>>>>> ddaf5482
 
 	//mock cache for namespaced-resources:
 	nsresources["some-namespace"] = append(nsresources["some-namespace"],
@@ -265,22 +253,13 @@
 
 	mock_cache := mockNamespaceCache()
 	mock_cache = setupToken(mock_cache)
-<<<<<<< HEAD
-	managedClusters := make(map[string]struct{})
-=======
->>>>>>> ddaf5482
-
 	res := []Resource{{Apigroup: "storage.k8s.io", Kind: "nodes"}}
 	mock_cache = addCSResources(mock_cache, res)
 
 	//mock cache for cluster-scoped resouces
 
 	allowedres := []Resource{{Apigroup: "storage.k8s.io", Kind: "nodes"}}
-<<<<<<< HEAD
-	managedClusters["some-namespace"] = struct{}{}
-=======
 	managedclusters := map[string]struct{}{"some-namespace": {}}
->>>>>>> ddaf5482
 
 	mock_cache.users["unique-user-id"] = &UserDataCache{
 		userData: UserData{CsResources: allowedres,
@@ -385,13 +364,7 @@
 	mock_cache = setupToken(mock_cache)
 
 	var namespaces []string
-<<<<<<< HEAD
-	mock_cache.shared.managedClusters = make(map[string]struct{})
-	mock_cache.shared.managedClusters["some-managed-cluster"] = struct{}{}
-	mock_cache.shared.managedClusters["some-managed-cluster1"] = struct{}{}
-=======
 	mock_cache.shared.managedClusters = map[string]struct{}{"some-managed-cluster": {}, "some-managed-cluster1": {}}
->>>>>>> ddaf5482
 
 	mock_cache.shared.namespaces = append(namespaces, "some-managed-cluster", "some-managed-cluster1")
 
@@ -460,10 +433,6 @@
 
 	mock_cache := mockNamespaceCache()
 	mock_cache = setupToken(mock_cache)
-<<<<<<< HEAD
-	managedClusters := make(map[string]struct{})
-=======
->>>>>>> ddaf5482
 
 	res := []Resource{{Apigroup: "storage.k8s.io", Kind: "nodes"}}
 	mock_cache = addCSResources(mock_cache, res)
@@ -472,11 +441,6 @@
 
 	//mock cache for cluster-scoped resouces
 	allowedres := []Resource{{Apigroup: "storage.k8s.io", Kind: "nodes"}}
-<<<<<<< HEAD
-	managedClusters["some-managed-cluster"] = struct{}{}
-	managedClusters["some-other-managed-cluster"] = struct{}{}
-=======
->>>>>>> ddaf5482
 
 	mock_cache.users["unique-user-id"] = &UserDataCache{
 		userData:          UserData{CsResources: allowedres, ManagedClusters: managedClusters},
@@ -491,10 +455,7 @@
 	result, err := mock_cache.GetUserDataCache(ctx, nil)
 	_, mc1Present := result.userData.ManagedClusters["some-managed-cluster"]
 	_, mc2Present := result.userData.ManagedClusters["some-other-managed-cluster"]
-<<<<<<< HEAD
-
-=======
->>>>>>> ddaf5482
+
 	if len(result.userData.CsResources) != 1 || result.userData.CsResources[0].Kind != "nodes" || result.userData.CsResources[0].Apigroup != "storage.k8s.io" ||
 		!mc1Present || !mc2Present {
 		t.Error("Cluster scoped Resources not in user cache.")
@@ -514,14 +475,7 @@
 	// mock clusters in user cache
 	var namespaces []string
 	//mock mc from shared cache
-<<<<<<< HEAD
-	sharedmanagedclusters := make(map[string]struct{})
-	sharedmanagedclusters["some-managed-cluster"] = struct{}{}
-	sharedmanagedclusters["some-managed-cluster1"] = struct{}{}
-	mock_cache.shared.managedClusters = sharedmanagedclusters
-=======
 	mock_cache.shared.managedClusters = managedClusters
->>>>>>> ddaf5482
 	mock_cache.shared.namespaces = append(namespaces, "some-managed-cluster", "some-managed-cluster1")
 
 	//mock response objects for KUBEAPI call for SelfSubjectRulesReview
@@ -604,13 +558,8 @@
 	mock_cache := mockNamespaceCache()
 	mock_cache = setupToken(mock_cache)
 
-<<<<<<< HEAD
-	manClusters := make(map[string]struct{})
-	manClusters["managed-cluster1"] = struct{}{}
-=======
 	managedClusters := map[string]struct{}{"managed-cluster1": {}}
 
->>>>>>> ddaf5482
 	csRes := []Resource{{Kind: "kind1", Apigroup: ""}, {Kind: "kind2", Apigroup: "v1"}}
 	nsRes := make(map[string][]Resource)
 	nsRes["ns1"] = []Resource{{Kind: "kind1", Apigroup: ""}, {Kind: "kind2", Apigroup: "v1"}}
