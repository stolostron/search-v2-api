// Copyright Contributors to the Open Cluster Management project
package rbac

import (
	"context"
	"encoding/json"
	"sync"
	"time"

	"github.com/stolostron/search-v2-api/pkg/config"
	authv1 "k8s.io/api/authentication/v1"
	metav1 "k8s.io/apimachinery/pkg/apis/meta/v1"
	v1 "k8s.io/client-go/kubernetes/typed/authentication/v1"
	"k8s.io/klog/v2"
)

// Encapsulates a TokenReview to store in the cache.
type tokenReviewCache struct {
	err         error
	lock        sync.Mutex
	updatedAt   time.Time
	token       string
	tokenReview *authv1.TokenReview
}

// Verify that the token is valid using a TokenReview.
// Will use cached data if available and valid, otherwise starts a new request.
func (cache *Cache) IsValidToken(ctx context.Context, token string) (bool, error) {
	tr, err := cache.getTokenReview(ctx, token)
	return tr.Status.Authenticated, err
}

// Get the TokenReview response for a given token.
// Will use cached data if available and valid, otherwise starts a new request.
func (cache *Cache) getTokenReview(ctx context.Context, token string) (*authv1.TokenReview, error) {
	cache.tokenReviewsLock.Lock()
	defer cache.tokenReviewsLock.Unlock()

<<<<<<< HEAD
	// Check if a TokenReviewCacheRequest exists in the cache or create a new one.
	cachedTR, tokenExists := cache.tokenReviews[token]
	if !tokenExists {
		cachedTR = &tokenReviewCache{
			token: token,
		}
		cache.tokenReviews[token] = cachedTR
=======
	// Check if we can use TokenReview from the cache.
	tr, tokenExists := cache.tokenReviews[token]
	if tokenExists && time.Now().Before(tr.updatedAt.Add(time.Duration(config.Cfg.AuthCacheTTL)*time.Millisecond)) {
		klog.V(6).Info("Using TokenReview from cache.")
		cache.tokenReviewsLock.Unlock()
		return tr.tokenReview, tr.err
>>>>>>> 9e03644f
	}
	return cachedTR.getTokenReview()
}

// Get the resolved TokenReview from the cached tokenReviewCachedRequest object.
func (trr *tokenReviewCache) getTokenReview() (*authv1.TokenReview, error) {
	// This ensures that only 1 process is updating the TokenReview data from API request.
	trr.lock.Lock()
	defer trr.lock.Unlock()

	// Check if cached TokenReview data is valid. Update if needed.
	if time.Now().After(trr.updatedAt.Add(time.Duration(config.Cfg.AuthCacheTTL) * time.Millisecond)) {
		klog.V(5).Infof("Resolving TokenReview. tokenReviewCacheRequest expired or never updated. Last update %s", trr.updatedAt)

		tr := authv1.TokenReview{
			Spec: authv1.TokenReviewSpec{
				Token: trr.token,
			},
		}

		result, err := cache.getAuthClient().TokenReviews().Create(context.TODO(), &tr, metav1.CreateOptions{})
		if err != nil {
			klog.Warning("Error resolving TokenReview from Kube API.", err.Error())
		}
		klog.V(9).Infof("TokenReview Kube API result: %v\n", prettyPrint(result.Status))

		trr.updatedAt = time.Now()
		trr.err = err
		trr.tokenReview = result
	} else {
		klog.V(6).Info("Using cached TokenReview.")
	}

	return trr.tokenReview, trr.err
}

// https://stackoverflow.com/a/51270134
func prettyPrint(i interface{}) string {
	s, _ := json.MarshalIndent(i, "", "\t")
	return string(s)
}

// Utility to allow tests to inject a fake client to mock the k8s api call.
func (cache *Cache) getAuthClient() v1.AuthenticationV1Interface {
	if cache.authClient == nil {
		cache.authClient = config.KubeClient().AuthenticationV1()
	}
	return cache.authClient
}<|MERGE_RESOLUTION|>--- conflicted
+++ resolved
@@ -34,9 +34,57 @@
 // Will use cached data if available and valid, otherwise starts a new request.
 func (cache *Cache) getTokenReview(ctx context.Context, token string) (*authv1.TokenReview, error) {
 	cache.tokenReviewsLock.Lock()
+
+	// Check if we can use TokenReview from the cache.
+	tr, tokenExists := cache.tokenReviews[token]
+	if tokenExists && time.Now().Before(tr.updatedAt.Add(time.Duration(config.Cfg.AuthCacheTTL)*time.Millisecond)) {
+		klog.V(6).Info("Using TokenReview from cache.")
+		cache.tokenReviewsLock.Unlock()
+		return tr.tokenReview, tr.err
+	}
+	cache.tokenReviewsLock.Unlock()
+
+	// Start a new TokenReview request.
+	result := make(chan *tokenReviewResult)
+	go cache.doTokenReview(ctx, token, result)
+
+	// Wait until the TokenReview request gets resolved.
+	tr = <-result
+	return tr.tokenReview, tr.err
+}
+
+// Starts a new TokenReview request. Results are sent to the provided ch so this runs asynchronously.
+// Keeps track of pending requests to avoid triggering multiple concurrent requests for the same token.
+func (cache *Cache) doTokenReview(ctx context.Context, token string, ch chan *tokenReviewResult) {
+	cache.tokenReviewsLock.Lock()
+	// Check if there's a pending TokenReview
+	_, foundPending := cache.tokenReviewsPending[token]
+	if foundPending {
+		klog.V(5).Info("Found a pending TokenReview, adding channel to get notified when resolved.")
+		cache.tokenReviewsPending[token] = append(cache.tokenReviewsPending[token], ch)
+		cache.tokenReviewsLock.Unlock()
+		return
+	} else {
+		klog.V(5).Info("Triggering a new TokenReview request.")
+		cache.tokenReviewsPending[token] = []chan *tokenReviewResult{ch}
+	}
+	cache.tokenReviewsLock.Unlock()
+
+	// Create a new TokenReview request.
+	tr := authv1.TokenReview{
+		Spec: authv1.TokenReviewSpec{
+			Token: token,
+		},
+	}
+	result, err := cache.getAuthClient().TokenReviews().Create(ctx, &tr, metav1.CreateOptions{})
+	if err != nil {
+		klog.Warning("Error during TokenReview. ", err.Error())
+	}
+	klog.V(9).Infof("TokenReview result: %v\n", prettyPrint(result.Status))
+
+	cache.tokenReviewsLock.Lock()
 	defer cache.tokenReviewsLock.Unlock()
 
-<<<<<<< HEAD
 	// Check if a TokenReviewCacheRequest exists in the cache or create a new one.
 	cachedTR, tokenExists := cache.tokenReviews[token]
 	if !tokenExists {
@@ -44,14 +92,6 @@
 			token: token,
 		}
 		cache.tokenReviews[token] = cachedTR
-=======
-	// Check if we can use TokenReview from the cache.
-	tr, tokenExists := cache.tokenReviews[token]
-	if tokenExists && time.Now().Before(tr.updatedAt.Add(time.Duration(config.Cfg.AuthCacheTTL)*time.Millisecond)) {
-		klog.V(6).Info("Using TokenReview from cache.")
-		cache.tokenReviewsLock.Unlock()
-		return tr.tokenReview, tr.err
->>>>>>> 9e03644f
 	}
 	return cachedTR.getTokenReview()
 }
