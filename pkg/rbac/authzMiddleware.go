package rbac

import (
	"net/http"

	"github.com/stolostron/search-v2-api/pkg/metric"
	"k8s.io/klog/v2"
)

func AuthorizeUser(next http.Handler) http.Handler {
	return http.HandlerFunc(func(w http.ResponseWriter, r *http.Request) {

		//Hub Cluster resources authorization:
		_, err := cacheInst.ClusterScopedResources(r.Context())
		if err != nil {
			klog.Warning("Unexpected error while obtaining cluster-scoped resources.", err)
			metric.AuthzFailed.WithLabelValues("UnexpectedAuthzError").Inc()
		}
		klog.Info("Finished getting shared resources. Now getting user data..")

		clientToken := r.Context().Value(ContextAuthTokenKey).(string)
<<<<<<< HEAD
		_, userErr := cacheInst.GetUserData(r.Context(), clientToken)
		if userErr != nil {
			klog.Warning("Unexpected error while obtaining user namesapces.", userErr)
=======
		_, newerr := cacheInst.GetUserData(r.Context(), clientToken, nil)
		if newerr != nil {
			klog.Warning("Unexpected error while obtaining user namespaces.", newerr)
>>>>>>> fc324665
		}

		//Managed Cluster resources authorization:
		// userData.getManagedClusterResources()

		klog.V(5).Info("User authorization successful!")
		next.ServeHTTP(w, r.WithContext(r.Context()))

	})
}<|MERGE_RESOLUTION|>--- conflicted
+++ resolved
@@ -19,15 +19,9 @@
 		klog.Info("Finished getting shared resources. Now getting user data..")
 
 		clientToken := r.Context().Value(ContextAuthTokenKey).(string)
-<<<<<<< HEAD
-		_, userErr := cacheInst.GetUserData(r.Context(), clientToken)
+		_, userErr := cacheInst.GetUserData(r.Context(), clientToken, nil)
 		if userErr != nil {
-			klog.Warning("Unexpected error while obtaining user namesapces.", userErr)
-=======
-		_, newerr := cacheInst.GetUserData(r.Context(), clientToken, nil)
-		if newerr != nil {
-			klog.Warning("Unexpected error while obtaining user namespaces.", newerr)
->>>>>>> fc324665
+			klog.Warning("Unexpected error while obtaining user namespaces.", userErr)
 		}
 
 		//Managed Cluster resources authorization:
